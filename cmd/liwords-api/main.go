--- conflicted
+++ resolved
@@ -123,18 +123,14 @@
 	}
 	log.Debug().Msg("debug log is on")
 
-<<<<<<< HEAD
-	m, err := migrate.New("file://db/migrations", "postgres://postgres:pass@db:5432/liwords?sslmode=disable")
-	if err != nil {
-		panic(err)
-	}
-=======
-	m, err := migrate.New(cfg.DBMigrationsPath, config.PGConnStringToUrl(cfg.DBConnString))
+	pgUri := common.PostgresConnUri(cfg.DBHost, cfg.DBPort, cfg.DBName, cfg.DBUser,
+		cfg.DBPassword, cfg.DBSSLMode)
+
+	m, err := migrate.New(cfg.DBMigrationsPath, pgUri)
 	if err != nil {
 		panic(err)
 	}
 	log.Info().Msg("bringing up migration")
->>>>>>> 59dfc850
 	if err := m.Up(); err != nil && err != migrate.ErrNoChange {
 		panic(err)
 	}
@@ -143,7 +139,7 @@
 
 	router := http.NewServeMux() // here you could also go with third party packages to create a router
 
-	tmpUserStore, err := user.NewDBStore(cfg.DBConnString)
+	tmpUserStore, err := user.NewDBStore(cfg.DBConnDSN)
 	if err != nil {
 		panic(err)
 	}
@@ -151,7 +147,7 @@
 
 	stores.UserStore = user.NewCache(tmpUserStore)
 
-	stores.SessionStore, err = session.NewDBStore(cfg.DBConnString)
+	stores.SessionStore, err = session.NewDBStore(cfg.DBConnDSN)
 	if err != nil {
 		panic(err)
 	}
@@ -188,12 +184,12 @@
 		panic(err)
 	}
 	stores.ConfigStore = cfgstore.NewRedisConfigStore(redisPool)
-	stores.ListStatStore, err = stats.NewListStatStore(cfg.DBConnString)
-	if err != nil {
-		panic(err)
-	}
-
-	stores.NotorietyStore, err = modstore.NewNotorietyStore(cfg.DBConnString)
+	stores.ListStatStore, err = stats.NewListStatStore(cfg.DBConnDSN)
+	if err != nil {
+		panic(err)
+	}
+
+	stores.NotorietyStore, err = modstore.NewNotorietyStore(cfg.DBConnDSN)
 	if err != nil {
 		panic(err)
 	}
