import React, { useCallback } from 'react';
import { useMountedState } from '../utils/mounted';
import { Col, Row, Select, Switch } from 'antd';
import {
  preferredSortOrder,
  setPreferredSortOrder,
  setSharedEnableAutoShuffle,
  sharedEnableAutoShuffle,
} from '../store/constants';
import '../gameroom/scss/gameroom.scss';
import { TileLetter, PointValue } from '../gameroom/tile';
import { BoardPreview } from './board_preview';
<<<<<<< HEAD
import { MatchLexiconDisplay, puzzleLexica } from '../shared/lexicon_display';
type Props = {};
=======
>>>>>>> d53580e2

const KNOWN_TILE_ORDERS = [
  {
    name: 'Alphabetical',
    value: '',
  },
  {
    name: 'Vowels first',
    value: 'AEIOU',
  },
  {
    name: 'Consonants first',
    value: 'BCDFGHJKLMNPQRSTVWXYZ',
  },
  {
    name: 'Descending points',
    value: 'QZJXKFHVWYBCMPDG',
  },
  {
    name: 'Blanks first',
    value: '?',
  },
];

const KNOWN_BOARD_STYLES = [
  {
    name: 'Default',
    value: '',
  },
  {
    name: 'Cheery',
    value: 'cheery',
  },
  {
    name: 'Almost Colorless',
    value: 'charcoal',
  },
  {
    name: 'Forest',
    value: 'forest',
  },
  {
    name: 'Aflame',
    value: 'aflame',
  },
  {
    name: 'Teal and Plum',
    value: 'tealish',
  },
  {
    name: 'Pastel',
    value: 'pastel',
  },
  {
    name: 'Vintage',
    value: 'vintage',
  },
  {
    name: 'Balsa',
    value: 'balsa',
  },
  {
    name: 'Mahogany',
    value: 'mahogany',
  },
  {
    name: 'Metallic',
    value: 'metallic',
  },
];

const KNOWN_TILE_STYLES = [
  {
    name: 'Default',
    value: '',
  },
  {
    name: 'Charcoal',
    value: 'charcoal',
  },
  {
    name: 'White',
    value: 'whitish',
  },
  {
    name: 'Mahogany',
    value: 'mahogany',
  },
  {
    name: 'Balsa',
    value: 'balsa',
  },
  {
    name: 'Brick',
    value: 'brick',
  },
  {
    name: 'Forest',
    value: 'forest',
  },
  {
    name: 'Teal',
    value: 'tealish',
  },
  {
    name: 'Plum',
    value: 'plumish',
  },
  {
    name: 'Pastel',
    value: 'pastel',
  },
  {
    name: 'Fuchsia',
    value: 'fuchsiaish',
  },
  {
    name: 'Blue',
    value: 'blueish',
  },
  {
    name: 'Metallic',
    value: 'metallic',
  },
];

const makeTileOrderValue = (tileOrder: string, autoShuffle: boolean) =>
  JSON.stringify({ tileOrder, autoShuffle });

export const Preferences = React.memo(() => {
  const { useState } = useMountedState();

  const [darkMode, setDarkMode] = useState(
    localStorage?.getItem('darkMode') === 'true'
  );
  const initialTileStyle = localStorage?.getItem('userTile') || 'Default';
  const [userTile, setUserTile] = useState<string>(initialTileStyle);

  const initialBoardStyle = localStorage?.getItem('userBoard') || 'Default';
  const [userBoard, setUserBoard] = useState<string>(initialBoardStyle);

  const initialPuzzleLexicon =
    localStorage?.getItem('puzzleLexicon') || undefined;
  const [puzzleLexicon, setPuzzleLexicon] = useState<string | undefined>(
    initialPuzzleLexicon
  );

  const toggleDarkMode = useCallback(() => {
    const useDarkMode = localStorage?.getItem('darkMode') !== 'true';
    localStorage.setItem('darkMode', useDarkMode ? 'true' : 'false');
    if (useDarkMode) {
      document?.body?.classList?.add('mode--dark');
      document?.body?.classList?.remove('mode--default');
    } else {
      document?.body?.classList?.add('mode--default');
      document?.body?.classList?.remove('mode--dark');
    }
    setDarkMode((x) => !x);
  }, []);

  const handleUserTileChange = useCallback((tileStyle: string) => {
    const classes = document?.body?.className
      .split(' ')
      .filter((c) => !c.startsWith('tile--'));
    document.body.className = classes.join(' ').trim();
    if (tileStyle) {
      localStorage.setItem('userTile', tileStyle);
      document?.body?.classList?.add(`tile--${tileStyle}`);
    } else {
      localStorage.removeItem('userTile');
    }
    setUserTile(tileStyle);
  }, []);

  const handlePuzzleLexiconChange = useCallback((lexicon: string) => {
    localStorage.setItem('puzzleLexicon', lexicon);
    setPuzzleLexicon(lexicon);
  }, []);

  const handleUserBoardChange = useCallback((boardStyle: string) => {
    const classes = document?.body?.className
      .split(' ')
      .filter((c) => !c.startsWith('board--'));
    document.body.className = classes.join(' ').trim();
    if (boardStyle) {
      localStorage.setItem('userBoard', boardStyle);
      document?.body?.classList?.add(`board--${boardStyle}`);
    } else {
      localStorage.removeItem('userBoard');
    }
    setUserBoard(boardStyle);
  }, []);

  const [reevaluateTileOrderOptions, setReevaluateTileOrderOptions] =
    useState(0);
  const [tileOrder, setTileOrder] = useState(preferredSortOrder ?? '');
  const handleTileOrderAndAutoShuffleChange = useCallback((value) => {
    try {
      const parsedStuff = JSON.parse(value);
      const { tileOrder: newTileOrder, autoShuffle: newAutoShuffle } =
        parsedStuff;
      setTileOrder(newTileOrder);
      setPreferredSortOrder(newTileOrder);
      setSharedEnableAutoShuffle(newAutoShuffle);
      setReevaluateTileOrderOptions((x) => (x + 1) | 0);
    } catch (e) {
      console.error(e);
    }
  }, []);
  const localEnableAutoShuffle = sharedEnableAutoShuffle;
  const tileOrderValue = React.useMemo(
    () => makeTileOrderValue(tileOrder, localEnableAutoShuffle),
    [tileOrder, localEnableAutoShuffle]
  );
  const tileOrderOptions = React.useMemo(() => {
    void reevaluateTileOrderOptions;
    const ret: Array<{ name: React.ReactElement; value: string }> = [];
    const pushTileOrder = (
      name: string,
      value: string,
      autoShuffle: boolean
    ) => {
      // Design only wants "Random" for "Alphabetical".
      if (
        !(
          (tileOrder === value && autoShuffle === localEnableAutoShuffle) ||
          name === 'Alphabetical' ||
          !autoShuffle
        )
      ) {
        return;
      }
      let nameText = name;
      let hoverHelp = null;
      if (autoShuffle !== localEnableAutoShuffle) {
        hoverHelp = `(turn ${autoShuffle ? 'on' : 'off'} auto-shuffle)`;
      }
      if (name === 'Alphabetical' && autoShuffle) {
        nameText = 'Random';
        hoverHelp = '(automatically shuffle tiles at every turn)';
      } else if (autoShuffle) {
        // The page should still work logically if this is set manually.
        // localStorage.enableAutoShuffle = true;
        nameText = `${nameText} (auto-shuffle)`;
      }
      ret.push({
        name: (
          <React.Fragment>
            {nameText}
            {hoverHelp && (
              <React.Fragment>
                {' '}
                <span className="hover-help">{hoverHelp}</span>
              </React.Fragment>
            )}
          </React.Fragment>
        ),
        value: makeTileOrderValue(value, autoShuffle),
      });
    };
    const addTileOrder = ({ name, value }: { name: string; value: string }) => {
      pushTileOrder(name, value, false);
      pushTileOrder(name, value, true);
    };
    let found = false;
    for (const { name, value } of KNOWN_TILE_ORDERS) {
      if (value === tileOrder) found = true;
      addTileOrder({ name, value });
    }
    if (!found) {
      addTileOrder({ name: 'Custom', value: tileOrder });
    }
    return ret;
  }, [reevaluateTileOrderOptions, tileOrder, localEnableAutoShuffle]);

  return (
    <div className="preferences">
      <h3>Preferences</h3>
      <div className="section-header">Display</div>
      <div className="toggle-section">
        <div className="title">Dark mode</div>
        <div>Use the dark version of the Woogles UI on Woogles.io</div>
        <Switch
          defaultChecked={darkMode}
          onChange={toggleDarkMode}
          className="dark-toggle"
        />
      </div>
      <div className="section-header">OMGWords settings</div>
      <Row>
        <Col span={12}>
          <div className="tile-order">Default tile order</div>
          <Select
            className="tile-order-select"
            size="large"
            defaultValue={tileOrderValue}
            onChange={handleTileOrderAndAutoShuffleChange}
          >
            {tileOrderOptions.map(({ name, value }) => (
              <Select.Option value={value} key={value}>
                {name}
              </Select.Option>
            ))}
          </Select>
          <div className="tile-order">Tile style</div>
          <div className="tile-selection">
            <Select
              className="tile-style-select"
              size="large"
              defaultValue={userTile}
              onChange={handleUserTileChange}
            >
              {KNOWN_TILE_STYLES.map(({ name, value }) => (
                <Select.Option value={value} key={value}>
                  {name}
                </Select.Option>
              ))}
            </Select>
            <div className="previewer">
              <div className={`tile-previewer tile--${userTile}`}>
                <div className="tile">
                  <TileLetter rune="W" />
                  <PointValue value={4} />
                </div>
                <div className="tile">
                  <TileLetter rune="O" />
                  <PointValue value={1} />
                </div>
                <div className="tile">
                  <TileLetter rune="O" />
                  <PointValue value={1} />
                </div>
                <div className="tile blank">
                  <TileLetter rune="G" />
                  <PointValue value={0} />
                </div>
                <div className="tile">
                  <TileLetter rune="L" />
                  <PointValue value={1} />
                </div>
                <div className="tile">
                  <TileLetter rune="E" />
                  <PointValue value={1} />
                </div>
                <div className="tile">
                  <TileLetter rune="S" />
                  <PointValue value={1} />
                </div>
              </div>
              <div className={`tile-previewer tile--${userTile}`}>
                <div className="tile second-color">
                  <TileLetter rune="O" />
                  <PointValue value={1} />
                </div>
                <div className="tile second-color blank">
                  <TileLetter rune="M" />
                  <PointValue value={0} />
                </div>
                <div className="tile second-color">
                  <TileLetter rune="G" />
                  <PointValue value={2} />
                </div>
              </div>
            </div>
            <div className="board-style">Board style</div>
            <div className="board-selection">
              <Select
                className="board-style-select"
                size="large"
                defaultValue={userBoard}
                onChange={handleUserBoardChange}
              >
                {KNOWN_BOARD_STYLES.map(({ name, value }) => (
                  <Select.Option value={value} key={value}>
                    {name}
                  </Select.Option>
                ))}
              </Select>
            </div>
            <div className="previewer">
              <BoardPreview />
            </div>
          </div>
        </Col>
      </Row>
      <div className="section-header">OMGWords Puzzle Mode settings</div>
      <Row>
        <Col span={12}>
          <Select
            className="puzzle-lexicon-selection"
            size="large"
            onChange={handlePuzzleLexiconChange}
            defaultValue={puzzleLexicon}
          >
            {puzzleLexica.map((k) => (
              <Select.Option key={k} value={k}>
                <MatchLexiconDisplay lexiconCode={k} useShortDescription />
              </Select.Option>
            ))}
          </Select>
        </Col>
      </Row>
    </div>
  );
});<|MERGE_RESOLUTION|>--- conflicted
+++ resolved
@@ -10,11 +10,7 @@
 import '../gameroom/scss/gameroom.scss';
 import { TileLetter, PointValue } from '../gameroom/tile';
 import { BoardPreview } from './board_preview';
-<<<<<<< HEAD
 import { MatchLexiconDisplay, puzzleLexica } from '../shared/lexicon_display';
-type Props = {};
-=======
->>>>>>> d53580e2
 
 const KNOWN_TILE_ORDERS = [
   {
