--- conflicted
+++ resolved
@@ -100,25 +100,18 @@
       />
       <Switch>
         <Route path="/" exact>
-<<<<<<< HEAD
           <Lobby
             sendSocketMsg={sendMessage}
             sendChat={sendChat}
-            DISCONNECT={disconnectSocket}
+            DISCONNECT={resetSocket}
           />
         </Route>
         <Route path="/tournament/:tournamentID">
           <Lobby
             sendSocketMsg={sendMessage}
             sendChat={sendChat}
-            DISCONNECT={disconnectSocket}
+            DISCONNECT={resetSocket}
           />
-=======
-          <Lobby sendSocketMsg={sendMessage} DISCONNECT={resetSocket} />
-        </Route>
-        <Route path="/tournament/:tournamentID">
-          <Lobby sendSocketMsg={sendMessage} DISCONNECT={resetSocket} />
->>>>>>> 5922e619
         </Route>
         <Route path="/game/:gameID">
           {/* Table meaning a game table */}
