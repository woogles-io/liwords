--- conflicted
+++ resolved
@@ -1,8 +1,4 @@
-<<<<<<< HEAD
-import React, { useCallback, useState } from 'react';
-=======
-import React, { useEffect, useState } from 'react';
->>>>>>> e2b0740c
+import React, { useCallback, useEffect, useState } from 'react';
 import { Route, Switch } from 'react-router-dom';
 import './App.scss';
 import axios from 'axios';
@@ -10,7 +6,10 @@
 
 import { Table } from './gameroom/table';
 import { Lobby } from './lobby/lobby';
-import { useRedirGameStoreContext } from './store/store';
+import {
+  useExcludedPlayersStoreContext,
+  useRedirGameStoreContext,
+} from './store/store';
 
 import { LiwordsSocket } from './socket/socket';
 import { About } from './about/about';
@@ -27,6 +26,7 @@
 };
 
 const App = React.memo(() => {
+  const { setExcludedPlayers } = useExcludedPlayersStoreContext();
   const { redirGame, setRedirGame } = useRedirGameStoreContext();
   const [shouldDisconnect, setShouldDisconnect] = useState(false);
 
@@ -57,7 +57,7 @@
         { withCredentials: true }
       )
       .then((resp) => {
-        store.setExcludedPlayers(new Set<string>(resp.data.user_ids));
+        setExcludedPlayers(new Set<string>(resp.data.user_ids));
       });
     // eslint-disable-next-line react-hooks/exhaustive-deps
   }, []);
