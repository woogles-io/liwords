import React, { useCallback, useEffect, useMemo, useRef } from 'react';
import {
  Navigate,
  Route,
  Routes,
  useLocation,
  useSearchParams,
} from 'react-router-dom';
import { useMountedState } from './utils/mounted';
import './App.scss';
import 'antd/dist/antd.min.css';

import { Table as GameTable } from './gameroom/table';
import { SinglePuzzle } from './puzzles/puzzle';
import TileImages from './gameroom/tile_images';
import { Lobby } from './lobby/lobby';
import {
  useExcludedPlayersStoreContext,
  useLoginStateStoreContext,
  useResetStoreContext,
  useModeratorStoreContext,
  FriendUser,
  useFriendsStoreContext,
} from './store/store';

import { LiwordsSocket } from './socket/socket';
import { Team } from './about/team';
import { Register } from './lobby/register';
import { PlayerProfile } from './profile/profile';
import { Settings } from './settings/settings';
import { PasswordReset } from './lobby/password_reset';
import { NewPassword } from './lobby/new_password';
import { encodeToSocketFmt } from './utils/protobuf';
import { Clubs } from './clubs';
import { TournamentRoom } from './tournament/room';
import { Admin } from './admin/admin';
import { DonateSuccess } from './donate_success';
import { TermsOfService } from './about/termsOfService';
import { ChatMessage } from './gen/api/proto/ipc/chat_pb';
import { MessageType } from './gen/api/proto/ipc/ipc_pb';
import Footer from './navigation/footer';
<<<<<<< HEAD
import { Embed } from './embed/embed';

type Blocks = {
  user_ids: Array<string>;
};

type ModsResponse = {
  admin_user_ids: Array<string>;
  mod_user_ids: Array<string>;
};

type FriendsResponse = {
  users: Array<FriendUser>;
};
=======
import {
  connectErrorMessage,
  flashError,
  useClient,
} from './utils/hooks/connect';
import {
  AuthenticationService,
  SocializeService,
} from './gen/api/proto/user_service/user_service_connectweb';
>>>>>>> 2d0f888d

const useDarkMode = localStorage?.getItem('darkMode') === 'true';
document?.body?.classList?.add(`mode--${useDarkMode ? 'dark' : 'default'}`);

const userTile = localStorage?.getItem('userTile');
if (userTile) {
  document?.body?.classList?.add(`tile--${userTile}`);
}

const userBoard = localStorage?.getItem('userBoard');
if (userBoard) {
  document?.body?.classList?.add(`board--${userBoard}`);
}
const bnjyTile = localStorage?.getItem('bnjyMode') === 'true';
if (bnjyTile) {
  document?.body?.classList?.add(`bnjyMode`);
}

// A temporary component until we auto-redirect with Cloudfront
const HandoverSignedCookie = () => {
  // No render.
  const [searchParams] = useSearchParams();
  const jwt = searchParams.get('jwt');
  const ls = searchParams.get('ls');
  const path = searchParams.get('path');

  const successFn = useCallback(() => {
    if (ls) {
      const lsobj = JSON.parse(ls);
      for (const k in lsobj) {
        localStorage.setItem(k, lsobj[k]);
      }
    }
    if (path) {
      window.location.replace(path);
    }
  }, [ls, path]);
  const authClient = useClient(AuthenticationService);
  const cookieSetFunc = useCallback(async () => {
    if (!jwt) {
      return;
    }
    try {
      await authClient.installSignedCookie({ jwt });
      successFn();
    } catch (e) {
      flashError(e);
    }
  }, [authClient, jwt, successFn]);

  useEffect(() => {
    if (jwt) {
      cookieSetFunc();
    } else {
      successFn();
    }
  }, [cookieSetFunc, jwt, successFn]);

  return null;
};

const App = React.memo(() => {
  const { useState } = useMountedState();

  const {
    setExcludedPlayers,
    setExcludedPlayersFetched,
    pendingBlockRefresh,
    setPendingBlockRefresh,
  } = useExcludedPlayersStoreContext();

  const { loginState } = useLoginStateStoreContext();
  const { loggedIn, userID } = loginState;

  const { setAdmins, setModerators, setModsFetched } =
    useModeratorStoreContext();

  const { setFriends, pendingFriendsRefresh, setPendingFriendsRefresh } =
    useFriendsStoreContext();

  const { resetStore } = useResetStoreContext();

  // See store.tsx for how this works.
  const [socketId, setSocketId] = useState(0);
  const resetSocket = useCallback(() => setSocketId((n) => (n + 1) | 0), []);

  const [liwordsSocketValues, setLiwordsSocketValues] = useState({
    sendMessage: (msg: Uint8Array) => {},
    justDisconnected: false,
  });
  const { sendMessage } = liwordsSocketValues;

  const location = useLocation();
  const knownLocation = useRef(location.pathname); // Remember the location on first render.
  console.log('loc pathname', location.pathname);
  const isCurrentLocation = knownLocation.current === location.pathname;
  useEffect(() => {
    if (!isCurrentLocation) {
      resetStore();
    }
  }, [isCurrentLocation, resetStore]);
<<<<<<< HEAD

  const isEmbeddedPath = useMemo(() => {
    const embedPrefixes = ['/embed'];
    return embedPrefixes.some((v) => location.pathname.startsWith(v));
  }, [location.pathname]);

=======
  const socializeClient = useClient(SocializeService);
>>>>>>> 2d0f888d
  const getFullBlocks = useCallback(() => {
    void userID; // used only as effect dependency
    (async () => {
      let toExclude = new Set<string>();
      try {
        if (loggedIn) {
          const resp = await socializeClient.getFullBlocks({});
          toExclude = new Set<string>(resp.userIds);
        }
      } catch (e) {
        console.log(e);
      } finally {
        setExcludedPlayers(toExclude);
        setExcludedPlayersFetched(true);
        setPendingBlockRefresh(false);
      }
    })();
  }, [
    loggedIn,
    userID,
    setExcludedPlayers,
    setExcludedPlayersFetched,
    setPendingBlockRefresh,
    socializeClient,
  ]);

  useEffect(() => {
    getFullBlocks();
  }, [getFullBlocks]);

  useEffect(() => {
    if (pendingBlockRefresh) {
      getFullBlocks();
    }
  }, [getFullBlocks, pendingBlockRefresh]);

  const getMods = useCallback(async () => {
    try {
      const resp = await socializeClient.getModList({});
      setAdmins(new Set<string>(resp.adminUserIds));
      setModerators(new Set<string>(resp.modUserIds));
    } catch (e) {
      console.log(e);
    } finally {
      setModsFetched(true);
    }
  }, [setAdmins, setModerators, setModsFetched, socializeClient]);

  useEffect(() => {
    if (!isEmbeddedPath) {
      getMods();
    }
  }, [getMods, isEmbeddedPath]);

  const getFriends = useCallback(async () => {
    if (loggedIn) {
      try {
        const resp = await socializeClient.getFollows({});
        const friends: { [uuid: string]: FriendUser } = {};
        resp.users.forEach((f: FriendUser) => {
          friends[f.uuid] = f;
        });
        setFriends(friends);
      } catch (e) {
        console.log(e);
      } finally {
        setPendingFriendsRefresh(false);
      }
    }
  }, [setFriends, setPendingFriendsRefresh, loggedIn, socializeClient]);

  useEffect(() => {
    getFriends();
  }, [getFriends]);

  useEffect(() => {
    if (pendingFriendsRefresh) {
      getFriends();
    }
  }, [getFriends, pendingFriendsRefresh]);

  const sendChat = useCallback(
    (msg: string, chan: string) => {
      const evt = new ChatMessage({ message: msg, channel: chan });
      sendMessage(encodeToSocketFmt(MessageType.CHAT_MESSAGE, evt.toBinary()));
    },
    [sendMessage]
  );

  const authClient = useClient(AuthenticationService);
  // Some magic code here to force everyone to use the naked domain before
  // using Cloudfront to redirect:
  {
    const loc = window.location;
    if (loc.hostname.startsWith('www.')) {
      const redirectToHandoff = (path: string) => {
        const protocol = loc.protocol;
        const hostname = loc.hostname;
        const nakedHost = hostname.replace(/www\./, '');
        localStorage.clear();
        window.location.replace(`${protocol}//${nakedHost}${path}`);
      };
      authClient
        .getSignedCookie({})
        .then((response) => {
          console.log('got jwt', response.jwt);
          const newPath = `/handover-signed-cookie?${new URLSearchParams({
            jwt: response.jwt,
            ls: JSON.stringify(localStorage),
            path: loc.pathname,
          })}`;
          redirectToHandoff(newPath);
        })
        .catch((e) => {
          if (connectErrorMessage(e) === 'need auth for this endpoint') {
            // We don't have a jwt because we're not logged in. That's ok;
            // let's hand off just the local storage then.
            const newPath = `/handover-signed-cookie?${new URLSearchParams({
              ls: JSON.stringify(localStorage),
              path: loc.pathname,
            })}`;
            redirectToHandoff(newPath);
          }
        });
    }
  }

  // Avoid useEffect in the new path triggering xhr twice.
  if (!isCurrentLocation) return null;

  return (
    <div className="App">
      {!isEmbeddedPath && (
        <LiwordsSocket
          key={socketId}
          resetSocket={resetSocket}
          setValues={setLiwordsSocketValues}
        />
      )}
      <Routes>
        <Route
          path="/"
          element={
            <Lobby
              sendSocketMsg={sendMessage}
              sendChat={sendChat}
              DISCONNECT={resetSocket}
            />
          }
        />
        <Route
          path="tournament/:partialSlug/*"
          element={
            <TournamentRoom sendSocketMsg={sendMessage} sendChat={sendChat} />
          }
        />
        <Route
          path="club/:partialSlug/*"
          element={
            <TournamentRoom sendSocketMsg={sendMessage} sendChat={sendChat} />
          }
        />
        <Route path="clubs" element={<Clubs />} />
        <Route
          path="game/:gameID"
          element={
            <GameTable sendSocketMsg={sendMessage} sendChat={sendChat} />
          }
        />
        <Route path="puzzle" element={<SinglePuzzle sendChat={sendChat} />}>
          <Route
            path=":puzzleID"
            element={<SinglePuzzle sendChat={sendChat} />}
          />
        </Route>

        <Route path="embed/game/:gameID" element={<Embed />} />

        <Route path="about" element={<Team />} />
        <Route path="team" element={<Team />} />
        <Route path="terms" element={<TermsOfService />} />
        <Route path="register" element={<Register />} />
        <Route path="password">
          <Route path="reset" element={<PasswordReset />} />
          <Route path="new" element={<NewPassword />} />
        </Route>
        <Route path="profile/:username" element={<PlayerProfile />} />
        <Route path="profile/" element={<PlayerProfile />} />
        <Route path="settings" element={<Settings />}>
          <Route path=":section" element={<Settings />} />
        </Route>
        <Route path="tile_images" element={<TileImages />}>
          <Route path=":letterDistribution" element={<TileImages />} />
        </Route>
        <Route path="admin" element={<Admin />} />
        <Route
          path="donate"
          element={<Navigate replace to="/settings/donate" />}
        />
        <Route path="donate_success" element={<DonateSuccess />} />
        <Route
          path="handover-signed-cookie"
          element={<HandoverSignedCookie />}
        />
      </Routes>
      {!isEmbeddedPath && <Footer />}
    </div>
  );
});

export default App;<|MERGE_RESOLUTION|>--- conflicted
+++ resolved
@@ -39,22 +39,8 @@
 import { ChatMessage } from './gen/api/proto/ipc/chat_pb';
 import { MessageType } from './gen/api/proto/ipc/ipc_pb';
 import Footer from './navigation/footer';
-<<<<<<< HEAD
 import { Embed } from './embed/embed';
 
-type Blocks = {
-  user_ids: Array<string>;
-};
-
-type ModsResponse = {
-  admin_user_ids: Array<string>;
-  mod_user_ids: Array<string>;
-};
-
-type FriendsResponse = {
-  users: Array<FriendUser>;
-};
-=======
 import {
   connectErrorMessage,
   flashError,
@@ -64,7 +50,6 @@
   AuthenticationService,
   SocializeService,
 } from './gen/api/proto/user_service/user_service_connectweb';
->>>>>>> 2d0f888d
 
 const useDarkMode = localStorage?.getItem('darkMode') === 'true';
 document?.body?.classList?.add(`mode--${useDarkMode ? 'dark' : 'default'}`);
@@ -166,16 +151,13 @@
       resetStore();
     }
   }, [isCurrentLocation, resetStore]);
-<<<<<<< HEAD
 
   const isEmbeddedPath = useMemo(() => {
     const embedPrefixes = ['/embed'];
     return embedPrefixes.some((v) => location.pathname.startsWith(v));
   }, [location.pathname]);
 
-=======
   const socializeClient = useClient(SocializeService);
->>>>>>> 2d0f888d
   const getFullBlocks = useCallback(() => {
     void userID; // used only as effect dependency
     (async () => {
