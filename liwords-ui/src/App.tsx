--- conflicted
+++ resolved
@@ -227,69 +227,6 @@
         resetSocket={resetSocket}
         setValues={setLiwordsSocketValues}
       />
-<<<<<<< HEAD
-      <Switch>
-        <Route path="/" exact>
-          <Lobby
-            sendSocketMsg={sendMessage}
-            sendChat={sendChat}
-            DISCONNECT={resetSocket}
-          />
-        </Route>
-        <Route path="/tournament/:partialSlug">
-          <TournamentRoom sendSocketMsg={sendMessage} sendChat={sendChat} />
-        </Route>
-        <Route path="/club/:partialSlug">
-          <TournamentRoom sendSocketMsg={sendMessage} sendChat={sendChat} />
-        </Route>
-        <Route path="/clubs">
-          <Clubs />
-        </Route>
-        <Route path="/game/:gameID">
-          {/* Table meaning a game table */}
-          <GameTable sendSocketMsg={sendMessage} sendChat={sendChat} />
-        </Route>
-
-        <Route path="/puzzle/:puzzleID">
-          <SinglePuzzle sendChat={sendChat} />
-        </Route>
-
-        <Route path="/puzzle">
-          <SinglePuzzle sendChat={sendChat} />
-        </Route>
-
-        <Route path="/about">
-          <Team />
-        </Route>
-        <Route path="/team">
-          <Team />
-        </Route>
-        <Route path="/terms">
-          <TermsOfService />
-        </Route>
-        <Route path="/register">
-          <Register />
-        </Route>
-        <Route path="/password/change">
-          <PasswordChange />
-        </Route>
-        <Route path="/password/reset">
-          <PasswordReset />
-        </Route>
-
-        <Route path="/password/new">
-          <NewPassword />
-        </Route>
-
-        <Route path="/profile/:username">
-          <UserProfile />
-        </Route>
-        <Route path="/settings/:section?">
-          <Settings />
-        </Route>
-        <Route path="/tile_images/:letterDistribution?">
-          <TileImages />
-=======
       <Routes>
         <Route
           path="/"
@@ -320,6 +257,13 @@
             <GameTable sendSocketMsg={sendMessage} sendChat={sendChat} />
           }
         />
+        <Route path="puzzle" element={<SinglePuzzle sendChat={sendChat} />}>
+          <Route
+            path=":puzzleid"
+            element={<SinglePuzzle sendChat={sendChat} />}
+          />
+        </Route>
+
         <Route path="about" element={<Team />} />
         <Route path="team" element={<Team />} />
         <Route path="terms" element={<TermsOfService />} />
@@ -328,7 +272,6 @@
           <Route path="change" element={<PasswordChange />} />
           <Route path="reset" element={<PasswordReset />} />
           <Route path="new" element={<NewPassword />} />
->>>>>>> d53580e2
         </Route>
         <Route path="profile/:username" element={<UserProfile />} />
         <Route path="settings" element={<Settings />}>
