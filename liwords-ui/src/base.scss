// This should only include mixins and variables
@import 'color_modes';

$card-shadow: 0px 0px 12px rgba(0, 0, 0, 0.15);
$card-shadow-lower: 0px 0px 6px rgba(0, 0, 0, 0.15);
$card-padding: 16px;
$card-padding-md: ($card-padding / 2);

$header-height-tablet-portrait: 96px;
$header-height-desktop: 60px;

$screen-mobile-min: 375px;
$screen-tablet-portrait-min: 768px;
$screen-tablet-landscape-min: 1024px;
$screen-laptop-min: 1280px;
$screen-desktop-min: 1440px;
$screen-desktop-l-min: 1920px;

@function strip-unit($number) {
  @if type-of($number) == 'number' and not unitless($number) {
    @return $number / ($number * 0 + 1);
  }

  @return $number;
}
// Magic that makes variables available to the tsx code
:export {
  colorPrimary: #2d6a9e;
  screenSizeTablet: strip-unit($screen-tablet-landscape-min);
  screenSizeLaptop: strip-unit($screen-laptop-min);
  screenSizeDesktop: strip-unit($screen-desktop-min);
}

$screen-min-height-mobile-extended: 730px;
$screen-min-height-tablet-portrait-extended: 820px;
$screen-min-height-tablet-landscape-extended: 766px;
$screen-min-height-laptop-min: 820px;
$screen-min-height-desktop-min: 830px;
$screen-min-height-desktop-max: 930px;

$font-deco: 'Fjalla One', sans-serif;
$font-default: 'Mulish', sans-serif;
$font-monospaced: 'Courier Prime', monospace;
$font-tile: 'Roboto Mono', monospace;

$tile-size-mobile: 23px;
$tile-size-tablet-portrait: 34px;
$tile-size-tablet-landscape: 34px;
$tile-size-laptop: 34px;
$tile-size-desktop: 44px;

$board-size-mobile: $tile-size-mobile * 15;
$board-size-tablet-portrait: $tile-size-tablet-portrait * 15;
$board-size-tablet-landscape: $tile-size-tablet-landscape * 15;
$board-size-laptop: $tile-size-laptop * 15;
$board-size-desktop: $tile-size-desktop * 15;

$main-container-width-mobile: $screen-mobile-min;
$main-container-width-tablet-portrait: $board-size-tablet-portrait + 24px;
$main-container-width-tablet-landscape: $board-size-tablet-landscape + 24px;
$main-container-width-laptop: $board-size-laptop + 24px;
$main-container-width-desktop: $board-size-desktop + 24px;

$sidebar-width-tablet-landscape: calc((100% - #{$main-container-width-laptop}) - 24px);
$sidebar-width-laptop: calc(
  (100% - #{$main-container-width-laptop}) / 2 - 12px
);
$sidebar-width-desktop: calc(
  (100% - #{$main-container-width-desktop}) / 2 - 12px
);

$settings-width: calc(35%);

$tile-font-size-mobile: $tile-size-mobile * 0.6;
$tile-font-size-tablet-portrait: $tile-size-tablet-portrait * 0.68;
$tile-font-size-tablet-landscape: $tile-size-tablet-landscape * 0.68;
$tile-font-size-laptop: $tile-size-laptop * 0.68;
$tile-font-size-desktop: $tile-size-desktop * 0.68;

$point-size-mobile: $tile-font-size-mobile / 3.1;
$point-size-tablet-portrait: $tile-font-size-tablet-portrait / 3.1;
$point-size-tablet-landscape: $tile-font-size-tablet-landscape / 2.6;
$point-size-laptop: $tile-font-size-laptop / 2.8;
$point-size-desktop: $tile-font-size-desktop / 2.8;

@mixin container {
  width: 100%;
  max-width: $main-container-width-mobile;
  position: relative;
  margin: 0 auto;
  padding: 0 12px;
  @media (min-width: $screen-tablet-portrait-min) {
    max-width: $main-container-width-tablet-landscape;
  }
  @media (min-width: $screen-tablet-landscape-min) {
    max-width: $main-container-width-tablet-landscape * 2;
  }
  @media (min-width: $screen-laptop-min) {
    max-width: $screen-desktop-l-min;
  }
}

@mixin type-default {
  font-family: $font-default;
  font-style: normal;
  font-size: 14px;
  line-height: 18px;
  @include colorModed() {
    color: m($gray-extreme);
  }
}

@mixin type-monospace {
  font-family: $font-monospaced;
  font-style: normal;
  font-size: 14px;
  line-height: 18px;
}

@mixin type-title {
  font-family: $font-default;
  font-style: normal;
  font-size: 16px;
  font-weight: bold;
  line-height: 1.25em;
}

@mixin type-deco {
  font-family: Fjalla One;
  font-style: normal;
  font-weight: normal;
  font-size: 24px;
  line-height: 1.5em;
  letter-spacing: 0.15em;
}

@mixin type-link {
  font-family: $font-default;
  font-style: normal;
  font-weight: bold;
  font-size: 12px;
  line-height: 2em;
  letter-spacing: 0.16em;
  text-align: center;
}


<<<<<<< HEAD
=======
.ant-empty-normal {
  @include colorModed() {
    background-color: m($card-background);
  }
}

.ant-popover-inner {
  @include colorModed() {
    background-color: m($card-background);
    color: m($gray-extreme);
  }
}

.ant-modal-close-x {
  @include colorModed() {
    color: m($gray-extreme);
  }
}
.ant-popover-message {
  @include colorModed() {
    color: m($gray-extreme);
  }
}
.ant-popover-placement-top > .ant-popover-content > .ant-popover-arrow,
.ant-popover-placement-topLeft > .ant-popover-content > .ant-popover-arrow,
.ant-popover-placement-topRight > .ant-popover-content > .ant-popover-arrow {
  @include colorModed() {
    border-right-color: m($card-background);
    border-bottom-color: m($card-background);
  }
}
.user-context-menu {
  cursor: pointer;
}
>>>>>>> 6924c082
@mixin action-blocks {
  padding-bottom: 64px;
  .ant-card-body {
    max-height: 100%;
    overflow-y: auto;
  }
  .ant-card-actions {
    position: absolute;
    bottom: 0;
    width: 100%;
    height: 64px;
    background: transparent;
    text-transform: uppercase;
    @include colorModed() {
      border-top: 1px solid m($off-background);
    }
    li {
      cursor: pointer;
      margin: 0;
      height: 100%;
      border: 0;
      @include colorModed() {
        background: m($background);
        color: m($gray-extreme);
      }
      @include type-link;
      span {
        transition: none !important;
        width: 100%;
        height: 100%;
      }
      div {
        display: flex;
        align-items: center;
        justify-content: center;
        @include colorModed() {
          color: m($gray-extreme);
        }
        font-size: 12px;
        width: 100%;
        height: 100%;
      }
      &:hover div {
        @include colorModed() {
          color: m($primary-dark);
        }
      }
      &:nth-child(2) {
        @include colorModed() {
          background: m($primary-light);
        }
      }
      &:nth-child(3),
      &:only-child {
        @include colorModed() {
          background: m($primary-dark);
        }
        div {
          @include colorModed() {
            color: m($background);
          }
        }
        &:hover div {
          @include colorModed() {
            color: m($primary-middle);
          }
        }
      }
      &:first-child {
        border-radius: 0 0 0 8px;
      }
      &:last-child {
        border-radius: 0 0 8px 0;
      }
      &:only-child {
        border-radius: 0 0 8px 8px;
      }
    }
  }
}
@mixin tabs {
  .ant-tabs {
    overflow: visible;
    .ant-tabs-ink-bar {
      @include colorModed() {
        background: m($primary-dark);
      }
    }
    &.ant-tabs-top .ant-tabs-nav::before {
      @include colorModed() {
        border-bottom: 1px solid m($off-background);
      }
    }
    .ant-tabs-nav {
      margin: 0;
      @include colorModed() {
        border-bottom: 1px solid m($off-background);
      }
      .ant-tabs-nav-operations {
        display: none;
      }
      .ant-tabs-nav-list {
        width: 100%;
        justify-content: space-evenly;
      }
    }
    .ant-tabs-tab {
      justify-content: center;
      padding: 12px 24px;
      margin: 0;
      width: 100%;
      text-transform: uppercase;
      @include colorModed() {
        color: m($gray-extreme);
      }
      .ant-tabs-tab-btn {
        @include type-link;
        display: flex;
        flex-wrap: nowrap;
        align-items: center;
      }
      &:active,
      &:hover,
      &.ant-tabs-tab-active {
        .ant-tabs-tab-btn {
          @include colorModed() {
            color: m($primary-dark);
          }
        }
      }
    }
  }
}
@mixin modal {
  .ant-modal-root {
    .ant-modal-content {
      border-radius: 8px;
      @include colorModed() {
        background: m($background);
        color: m($gray-extreme);
      }
    }
    .ant-modal-header {
      border-radius: 8px 8px 0 0;
      @include colorModed() {
        background: m($background);
        color: m($gray-extreme);
      }
      .ant-modal-title {
        @include colorModed() {
          color: m($gray-extreme);
        }
      }
    }
    .ant-modal-footer {
      border: 0;
    }
    @media (max-width: $screen-tablet-portrait-min + 1) {
      .ant-modal-mask {
        @include colorModed() {
          background: m($background);
        }
      }
      .ant-modal {
        margin: unset;
        max-width: unset;
        top: 0;
        .ant-modal-content {
          height: 100vh;
          width: 100vw;
          box-shadow: none;
          padding-bottom: 48px;
        }
        .ant-modal-header {
          border-radius: 0;
        }
        .ant-modal-footer,
        .ant-modal-confirm-btns {
          position: fixed;
          bottom: 0;
          left: 0;
          width: 100vw;
          flex-direction: column;
          padding: 12px;
          button,
          button.ant-btn {
            width: 100%;
            margin: 6px 0;
          }
        }
      }
    }
  }
}

@mixin notification {
  .ant-message {
    pointer-events: none;
  }
  .ant-notification,
  .ant-message {
    .ant-notification-notice,
    .ant-message-notice-content,
    a {
      @include type-default;
      font-size: 15px;
      font-weight: 600;
      letter-spacing: 0.06em;
      @include colorModed() {
        background: m($primary-dark);
        color: m($background);
      }
      .ant-notification-notice-message {
        font-weight: 1000;
        max-width: 80%;
        @include colorModed() {
          color: m($background);
        }
      }

      .ant-notification-notice-description p {
        padding-right: 12px;
      }
      span.message-action {
        font-weight: 600;
        text-decoration: underline;
        cursor: pointer;
      }
      .anticon {
        @include colorModed() {
          color: m($primary-light);
        }
      }
    }
    button.ant-btn,
    button.ant-btn-primary,
    button.primary,
    a.btn-primary {
      box-shadow: none;
      font-size: 14px;
      @include colorModed() {
        background-color: transparent;
        border-color: m($background);
        color: m($background);
      }
    }
  }
}<|MERGE_RESOLUTION|>--- conflicted
+++ resolved
@@ -144,44 +144,6 @@
   text-align: center;
 }
 
-
-<<<<<<< HEAD
-=======
-.ant-empty-normal {
-  @include colorModed() {
-    background-color: m($card-background);
-  }
-}
-
-.ant-popover-inner {
-  @include colorModed() {
-    background-color: m($card-background);
-    color: m($gray-extreme);
-  }
-}
-
-.ant-modal-close-x {
-  @include colorModed() {
-    color: m($gray-extreme);
-  }
-}
-.ant-popover-message {
-  @include colorModed() {
-    color: m($gray-extreme);
-  }
-}
-.ant-popover-placement-top > .ant-popover-content > .ant-popover-arrow,
-.ant-popover-placement-topLeft > .ant-popover-content > .ant-popover-arrow,
-.ant-popover-placement-topRight > .ant-popover-content > .ant-popover-arrow {
-  @include colorModed() {
-    border-right-color: m($card-background);
-    border-bottom-color: m($card-background);
-  }
-}
-.user-context-menu {
-  cursor: pointer;
-}
->>>>>>> 6924c082
 @mixin action-blocks {
   padding-bottom: 64px;
   .ant-card-body {
