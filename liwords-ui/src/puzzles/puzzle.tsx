import { HomeOutlined } from '@ant-design/icons';
import { Button, Card, Form, message, Modal, Select } from 'antd';
import React, { useCallback, useEffect, useMemo } from 'react';
import { Link, useNavigate, useParams } from 'react-router-dom';
import { LiwordsAPIError, postProto, toAPIUrl } from '../api/api';
import { Chat } from '../chat/chat';
import { alphabetFromName } from '../constants/alphabets';
import { TopBar } from '../navigation/topbar';
import {
  useGameContextStoreContext,
  useLoginStateStoreContext,
  usePoolFormatStoreContext,
  useTentativeTileContext,
} from '../store/store';
import { BoardPanel } from '../gameroom/board_panel';
import {
  ChallengeRule,
  DefineWordsResponse,
  protoChallengeRuleConvert,
} from '../gameroom/game_info';
import { calculatePuzzleScore, renderStars } from './puzzle_info';
import Pool from '../gameroom/pool';
import './puzzles.scss';
import { PuzzleInfo as PuzzleInfoWidget } from './puzzle_info';
import { ActionType } from '../actions/actions';
import {
  PuzzleRequest,
  PuzzleResponse,
  PuzzleStatus,
  NextPuzzleIdRequest,
  NextPuzzleIdResponse,
  SubmissionRequest,
  SubmissionResponse,
  StartPuzzleIdRequest,
  StartPuzzleIdResponse,
  AnswerResponse,
} from '../gen/api/proto/puzzle_service/puzzle_service_pb';
import { sortTiles } from '../store/constants';
import { Notepad, NotepadContextProvider } from '../gameroom/notepad';
import { StaticPlayerCards } from './static_player_cards';

import {
  GameEvent,
  GameHistory,
} from '../gen/macondo/api/proto/macondo/macondo_pb';
import { MatchLexiconDisplay, puzzleLexica } from '../shared/lexicon_display';
import { Store } from 'antd/lib/form/interface';

import {
  ClientGameplayEvent,
  GameInfoResponse,
  RatingMode,
} from '../gen/api/proto/ipc/omgwords_pb';
import { computeLeave } from '../utils/cwgame/game_event';
import { EphemeralTile } from '../utils/cwgame/common';
import { usePlaceMoveCallback } from '../gameroom/analyzer';
import { useFirefoxPatch } from '../utils/hooks';
import { useMountedState } from '../utils/mounted';
import { BoopSounds } from '../sound/boop';
import { GameInfoRequest } from '../gen/api/proto/game_service/game_service_pb';
import { isLegalPlay } from '../utils/cwgame/scoring';
<<<<<<< HEAD
import { singularCount } from '../utils/plural';
=======
import { getWordsFormed } from '../utils/cwgame/tile_placement';
import axios from 'axios';
>>>>>>> b03a4398

const doNothing = () => {};

type Props = {
  sendChat: (msg: string, chan: string) => void;
};

type PuzzleInfo = {
  // puzzle parameters:
  attempts: number;
  dateSolved?: Date;
  lexicon: string;
  variantName: string;
  solved: number;
  // game parameters:
  challengeRule?: ChallengeRule;
  ratingMode?: string;
  gameDate?: Date;
  gameId?: string;
  initialTimeSeconds?: number;
  incrementSeconds?: number;
  maxOvertimeMinutes?: number;
  solution?: GameEvent;
  turn?: number;
  gameUrl?: string;
  player1?: {
    nickname: string;
  };
  player2?: {
    nickname: string;
  };
};

const defaultPuzzleInfo = {
  attempts: 0,
  dateSolved: undefined,
  lexicon: '',
  variantName: '',
  solved: PuzzleStatus.UNANSWERED,
};

export const SinglePuzzle = (props: Props) => {
  const { useState } = useMountedState();
  const { puzzleID } = useParams();
  const [puzzleInfo, setPuzzleInfo] = useState<PuzzleInfo>(defaultPuzzleInfo);
  const [userLexicon, setUserLexicon] = useState<string | undefined>(
    localStorage?.getItem('puzzleLexicon') || undefined
  );
  const [pendingSolution, setPendingSolution] = useState(false);
  const [gameHistory, setGameHistory] = useState<GameHistory | null>(null);
  const [showResponseModalWrong, setShowResponseModalWrong] = useState(false);
  const [checkWordsPending, setCheckWordsPending] = useState(false);
  const [showResponseModalCorrect, setShowResponseModalCorrect] =
    useState(false);
  const [showLexiconModal, setShowLexiconModal] = useState(false);
  const [phoniesPlayed, setPhoniesPlayed] = useState<string[]>([]);
  const [nextPending, setNextPending] = useState(false);
  const { loginState } = useLoginStateStoreContext();
  const { username, loggedIn } = loginState;
  const { poolFormat, setPoolFormat } = usePoolFormatStoreContext();
  const { dispatchGameContext, gameContext } = useGameContextStoreContext();
  const {
    setDisplayedRack,
    setPlacedTiles,
    setPlacedTilesTempScore,
    placedTiles,
  } = useTentativeTileContext();

  const navigate = useNavigate();

  useEffect(() => {
    if (!puzzleID) {
      setShowLexiconModal(true);
    }
  }, [puzzleID]);

  useFirefoxPatch();

  // add definitions stuff here. We should make common library instead of
  // copy-pasting from table.tsx

  // Figure out what rack we should display
  const rack = gameContext.players.find((p) => p.onturn)?.currentRack ?? '';
  const sortedRack = useMemo(() => sortTiles(rack), [rack]);
  const userIDOnTurn = useMemo(
    () => gameContext.players.find((p) => p.onturn)?.userID,
    [gameContext]
  );
  // Play sound here.

  const alphabet = useMemo(() => {
    if (gameHistory) {
      return alphabetFromName(
        gameHistory?.getLetterDistribution().toLowerCase()
      );
    }
    return undefined;
  }, [gameHistory]);

  const loadNewPuzzle = useCallback(
    async (firstLoad?: boolean) => {
      if (!userLexicon) {
        setShowLexiconModal(true);
        return;
      }
      let req, respType, method;
      if (firstLoad === true) {
        req = new StartPuzzleIdRequest();
        respType = StartPuzzleIdResponse;
        method = 'GetStartPuzzleId';
      } else {
        req = new NextPuzzleIdRequest();
        respType = NextPuzzleIdResponse;
        method = 'GetNextPuzzleId';
      }
      req.setLexicon(userLexicon);
      try {
        const resp = await postProto(
          respType,
          'puzzle_service.PuzzleService',
          method,
          req
        );
        console.log('got resp', resp.toObject());
        navigate(`/puzzle/${encodeURIComponent(resp.getPuzzleId())}`);
      } catch (err) {
        message.error({
          content: (err as LiwordsAPIError).message,
          duration: 5,
        });
      }
    },
    [userLexicon, navigate]
  );

  useEffect(() => {
    if (nextPending) {
      loadNewPuzzle();
      setNextPending(false);
    }
  }, [loadNewPuzzle, nextPending]);

  // XXX: This is copied from analyzer.tsx. When we add the analyzer
  // to the puzzle page we should figure out another solution.
  const placeMove = usePlaceMoveCallback();

  const placeGameEvt = useCallback(
    (evt: GameEvent) => {
      const m = {
        jsonKey: '',
        displayMove: '',
        coordinates: '',
        vertical: evt.getDirection() === GameEvent.Direction.VERTICAL,
        col: evt.getColumn(),
        row: evt.getRow(),
        score: evt.getScore(),
        equity: 0.0, // not shown yet
        tiles: evt.getPlayedTiles() || evt.getExchanged(),
        isExchange: evt.getType() === GameEvent.Type.EXCHANGE,
        leave: '',
        leaveWithGaps: computeLeave(evt.getPlayedTiles(), sortedRack),
      };
      placeMove(m);
    },
    [placeMove, sortedRack]
  );

  const setGameInfo = useCallback(async (gid: string, turnNumber: number) => {
    const req = new GameInfoRequest();
    req.setGameId(gid);
    try {
      const resp = await postProto(
        GameInfoResponse,
        'game_service.GameMetadataService',
        'GetMetadata',
        req
      );
      console.log('got game info', resp.toObject());
      const gameRequest = resp.getGameRequest();
      if (gameRequest) {
        setPuzzleInfo((x) => ({
          ...x,
          challengeRule: protoChallengeRuleConvert(
            gameRequest.getChallengeRule()
          ),
          ratingMode:
            gameRequest?.getRatingMode() === RatingMode.RATED
              ? 'Rated'
              : 'Casual',
          gameDate: resp.getCreatedAt()?.toDate(),
          initialTimeSeconds: gameRequest?.getInitialTimeSeconds(),
          incrementSeconds: gameRequest?.getIncrementSeconds(),
          maxOvertimeMinutes: gameRequest?.getMaxOvertimeMinutes(),
          gameUrl: `/game/${gid}?turn=${turnNumber + 1}`,
          player1: { nickname: resp.getPlayersList()[0].getNickname() },
          player2: { nickname: resp.getPlayersList()[1].getNickname() },
        }));
      }
    } catch (err) {
      message.error({
        content: (err as LiwordsAPIError).message,
        duration: 5,
      });
    }
  }, []);

  const fetchAnswer = useCallback(async () => {
    if (!puzzleID) {
      return;
    }
    const req = new PuzzleRequest();
    req.setPuzzleId(puzzleID);
    try {
      const resp = await postProto(
        AnswerResponse,
        'puzzle_service.PuzzleService',
        'GetPuzzleAnswer',
        req
      );
      console.log('got resp', resp.toObject());
      // Only CorrectAnswer is filled in properly.
      return resp.getCorrectAnswer();
    } catch (err) {
      // There will be an error if this endpoint is called before the user
      // has submitted a guess.
      message.error({
        content: (err as LiwordsAPIError).message,
        duration: 5,
      });
    }
  }, [puzzleID]);

  const showSolution = useCallback(async () => {
    if (!puzzleID) {
      return;
    }
    const req = new SubmissionRequest();
    req.setShowSolution(true);
    req.setPuzzleId(puzzleID);
    BoopSounds.playSound('puzzleWrongSound');
    console.log('showing solution?', userIDOnTurn, gameContext.players);
    try {
      const resp = await postProto(
        SubmissionResponse,
        'puzzle_service.PuzzleService',
        'SubmitAnswer',
        req
      );
      console.log('got resp', resp.toObject());
      const answerResponse = resp.getAnswer();
      if (!answerResponse) {
        throw new Error('Did not have an answer!');
      }
      const solution = answerResponse.getCorrectAnswer();
      setPuzzleInfo((x) => ({
        ...x,
        attempts: answerResponse.getAttempts(),
        solved: PuzzleStatus.INCORRECT,
        solution: solution,
        gameId: answerResponse.getGameId(),
        turn: answerResponse.getTurnNumber(),
      }));
      // Place the tiles from the event.
      if (solution) {
        setPendingSolution(true);
      }
      // Also get the game metadata.
    } catch (err) {
      message.error({
        content: (err as LiwordsAPIError).message,
        duration: 5,
      });
    }
  }, [puzzleID, userIDOnTurn, gameContext.players]);

  useEffect(() => {
    if (puzzleInfo.gameId) {
      setGameInfo(puzzleInfo.gameId, puzzleInfo.turn || 0);
    }
  }, [puzzleInfo.gameId, puzzleInfo.turn, setGameInfo]);

  const attemptPuzzle = useCallback(
    async (evt: ClientGameplayEvent) => {
      if (!puzzleID) {
        return;
      }
      const req = new SubmissionRequest();
      req.setAnswer(evt);
      req.setPuzzleId(puzzleID);
      try {
        const resp = await postProto(
          SubmissionResponse,
          'puzzle_service.PuzzleService',
          'SubmitAnswer',
          req
        );
        console.log('got resp', resp.toObject());
        const answerResponse = resp.getAnswer();
        if (!answerResponse) {
          throw new Error('Did not have an answer!');
        }
        if (resp.getUserIsCorrect()) {
          BoopSounds.playSound('puzzleCorrectSound');
          setGameInfo(
            answerResponse.getGameId(),
            answerResponse.getTurnNumber()
          );
          setPuzzleInfo((x) => ({
            ...x,
            turn: answerResponse.getTurnNumber(),
            gameId: answerResponse.getGameId(),
          }));
          setShowResponseModalCorrect(true);
        } else {
          // Wrong answer
          BoopSounds.playSound('puzzleWrongSound');
          setShowResponseModalWrong(true);
          setCheckWordsPending(true);
        }
        setPuzzleInfo((x) => ({
          ...x,
          dateSolved:
            answerResponse.getStatus() === PuzzleStatus.CORRECT
              ? answerResponse.getLastAttemptTime()?.toDate()
              : undefined,
          attempts: answerResponse.getAttempts(),
          solved: answerResponse.getStatus(),
        }));
      } catch (err) {
        message.error({
          content: (err as LiwordsAPIError).message,
          duration: 5,
        });
      }
    },
    [puzzleID, setGameInfo]
  );

  useEffect(() => {
    // Request Puzzle API to get info about the puzzle on load if we have an id.
    async function fetchPuzzleData() {
      if (!puzzleID) {
        return;
      }
      const req = new PuzzleRequest();
      req.setPuzzleId(puzzleID);
      try {
        const resp = await postProto(
          PuzzleResponse,
          'puzzle_service.PuzzleService',
          'GetPuzzle',
          req
        );
        if (localStorage?.getItem('poolFormat')) {
          setPoolFormat(
            parseInt(localStorage.getItem('poolFormat') || '0', 10)
          );
        }
        const gh = resp.getHistory();
        if (gh === null || gh === undefined) {
          throw new Error('Did not receive a valid puzzle position!');
        }
        dispatchGameContext({
          actionType: ActionType.SetupStaticPosition,
          payload: gh,
        });
        setGameHistory(gh);
        console.log('got game history', gh.toObject());
        const answerResponse = resp.getAnswer();
        if (!answerResponse) {
          throw new Error('Fetch puzzle returned a null response!');
        }
        if (answerResponse.getStatus() === PuzzleStatus.UNANSWERED) {
          BoopSounds.playSound('puzzleStartSound');
        }
        setPuzzleInfo({
          attempts: answerResponse.getAttempts(),
          // XXX: add dateSolved to backend, in the meantime...
          dateSolved:
            answerResponse.getStatus() === PuzzleStatus.CORRECT
              ? answerResponse.getLastAttemptTime()?.toDate()
              : undefined,
          lexicon: gh.getLexicon(),
          variantName: gh.getVariant(),
          solved: answerResponse.getStatus(),
          solution: answerResponse.getCorrectAnswer(),
          gameId: answerResponse.getGameId(),
          turn: answerResponse.getTurnNumber(),
        });
        setPendingSolution(
          answerResponse.getStatus() !== PuzzleStatus.UNANSWERED
        );
      } catch (err) {
        message.error({
          content: (err as LiwordsAPIError).message,
          duration: 5,
        });
      }
    }
    if (puzzleID) {
      console.log('fetching puzzle info');
      dispatchGameContext({
        actionType: ActionType.ClearHistory,
        payload: 'noclock',
      });

      fetchPuzzleData();
    }
  }, [dispatchGameContext, puzzleID, setPoolFormat]);

  useEffect(() => {
    if (userLexicon && !puzzleID) {
      loadNewPuzzle(true);
    }
  }, [loadNewPuzzle, userLexicon, puzzleID]);

  useEffect(() => {
    if (puzzleInfo.solution && pendingSolution) {
      placeGameEvt(puzzleInfo.solution);
    }
    setPendingSolution(false);
  }, [puzzleInfo.solution, pendingSolution, placeGameEvt]);

  // This is displayed if there is no puzzle id and no preferred puzzle lexicon saved in local storage
  const lexiconModal = useMemo(() => {
    if (!userLexicon) {
      return (
        <Modal
          className="puzzle-lexicon-modal"
          closable={false}
          destroyOnClose
          visible={showLexiconModal}
          title="Welcome to puzzle mode!"
          footer={[
            <button
              disabled={false}
              className="primary"
              form="chooseLexicon"
              key="ok"
              type="submit"
            >
              Start
            </button>,
          ]}
        >
          <Form
            name="chooseLexicon"
            onFinish={(val: Store) => {
              localStorage?.setItem('puzzleLexicon', val.lexicon);
              setUserLexicon(val.lexicon);
              if (puzzleID) {
                //This loaded because user tried to go to next with no lexicon. Try again now.
                setNextPending(true);
              }
            }}
          >
            <Form.Item
              label="Dictionary"
              name="lexicon"
              rules={[
                {
                  required: true,
                },
              ]}
            >
              <Select className="puzzle-lexicon-selection" size="large">
                {puzzleLexica.map((k) => (
                  <Select.Option key={k} value={k}>
                    <MatchLexiconDisplay lexiconCode={k} useShortDescription />
                  </Select.Option>
                ))}
              </Select>
            </Form.Item>
          </Form>

          <p>More languages are coming soon! Watch for an announcement.</p>
        </Modal>
      );
    }
    return null;
  }, [puzzleID, showLexiconModal, userLexicon]);

  const responseModalWrong = useMemo(() => {
    const reset = () => {
      setDisplayedRack(rack);
      setPlacedTiles(new Set<EphemeralTile>());
      setPlacedTilesTempScore(undefined);
      setPhoniesPlayed([]);
    };
    return (
      <Modal
        className="response-modal"
        destroyOnClose
        visible={showResponseModalWrong}
        title="Try again!"
        onCancel={() => {
          setShowResponseModalWrong(false);
          reset();
        }}
        footer={[
          <Button
            key="ok"
            type="primary"
            autoFocus
            onClick={() => {
              setShowResponseModalWrong(false);
              reset();
            }}
          >
            Keep trying
          </Button>,
        ]}
      >
        <p>
          Sorry, that’s not the correct solution. You have made{' '}
          {singularCount(puzzleInfo.attempts, 'attempt', 'attempts')}.
        </p>
        {phoniesPlayed?.length > 0 && (
          <p className={'invalid-plays'}>{`Invalid words played: ${phoniesPlayed
            .map((x) => `${x}*`)
            .join(', ')}`}</p>
        )}
      </Modal>
    );
  }, [
    showResponseModalWrong,
    phoniesPlayed,
    puzzleInfo,
    rack,
    setDisplayedRack,
    setPlacedTiles,
    setPlacedTilesTempScore,
  ]);

  useEffect(() => {
    if (checkWordsPending) {
      const wordsFormed = getWordsFormed(gameContext.board, placedTiles).map(
        (w) => w.toUpperCase()
      );
      setCheckWordsPending(false);
      //Todo: Now run them by the endpoint
      axios
        .post<DefineWordsResponse>(
          toAPIUrl('word_service.WordService', 'DefineWords'),
          {
            lexicon: puzzleInfo.lexicon,
            words: wordsFormed,
            definitions: false,
            anagrams: false,
          }
        )
        .then((resp) => {
          const wordsChecked = resp.data.results;
          const phonies = Object.keys(wordsChecked).filter(
            (w) => !wordsChecked[w].v
          );
          console.log('Phonies played: ', phonies);
          setPhoniesPlayed(phonies);
        });
    }
  }, [checkWordsPending, placedTiles, gameContext.board, puzzleInfo.lexicon]);

  const responseModalCorrect = useMemo(() => {
    //TODO: different title for different scores
    let correctTitle = 'Awesome!';
    switch (puzzleInfo.attempts) {
      case 0:
        correctTitle = 'Awesome!';
        break;
      case 1:
        correctTitle = 'Great job!';
        break;
      case 2:
      default:
        correctTitle = 'Nicely done.';
    }
    const stars = calculatePuzzleScore(true, puzzleInfo.attempts);
    return (
      <Modal
        className="response-modal"
        destroyOnClose
        visible={showResponseModalCorrect}
        title={correctTitle}
        onCancel={() => {
          setShowResponseModalCorrect(false);
        }}
        footer={[
          <button
            autoFocus
            disabled={false}
            className="primary"
            key="ok"
            onClick={() => {
              loadNewPuzzle();
            }}
          >
            Next
          </button>,
        ]}
      >
        {renderStars(stars)}
        <p>
          You solved the puzzle in{' '}
          {singularCount(puzzleInfo.attempts, 'attempt', 'attempts')}.
        </p>
      </Modal>
    );
  }, [showResponseModalCorrect, puzzleInfo, loadNewPuzzle]);

  const allowAttempt = useMemo(() => {
    return (
      isLegalPlay(Array.from(placedTiles.values()), gameContext.board) &&
      loggedIn &&
      puzzleInfo.solved === PuzzleStatus.UNANSWERED
    );
  }, [placedTiles, gameContext.board, loggedIn, puzzleInfo.solved]);

  let ret = (
    <div className="game-container puzzle-container">
      <TopBar />
      <div className="game-table board-- tile--">
        <div className="chat-area" id="left-sidebar">
          <Card className="left-menu">
            <Link to="/">
              <HomeOutlined />
              Back to lobby
            </Link>
          </Card>
          <Chat
            sendChat={props.sendChat}
            defaultChannel="lobby"
            defaultDescription=""
            suppressDefault
          />
          <React.Fragment key="not-examining">
            <Notepad includeCard />
          </React.Fragment>
        </div>
        <div className="play-area puzzle-area">
          {lexiconModal}
          {responseModalWrong}
          {responseModalCorrect}
          {gameHistory?.getLexicon() && alphabet && (
            <BoardPanel
              anonymousViewer={!loggedIn}
              username={username}
              board={gameContext.board}
              currentRack={sortedRack}
              events={gameContext.turns}
              gameID={''} /* no game id for a puzzle */
              sendSocketMsg={doNothing}
              sendGameplayEvent={allowAttempt ? attemptPuzzle : doNothing}
              gameDone={false}
              playerMeta={[]}
              vsBot={false} /* doesn't matter */
              lexicon={gameHistory?.getLexicon()}
              alphabet={alphabet}
              challengeRule={'SINGLE' as ChallengeRule} /* doesn't matter */
              handleAcceptRematch={doNothing}
              handleAcceptAbort={doNothing}
              puzzleMode
              puzzleSolved={puzzleInfo.solved}
              // handleSetHover={handleSetHover}   // fix later with definitions.
              // handleUnsetHover={hideDefinitionHover}
              // definitionPopover={definitionPopover}
            />
          )}
        </div>

        <div className="data-area" id="right-sidebar">
          <PuzzleInfoWidget
            solved={puzzleInfo.solved}
            gameDate={puzzleInfo.gameDate}
            gameUrl={puzzleInfo.gameUrl}
            lexicon={puzzleInfo.lexicon}
            variantName={puzzleInfo.variantName}
            player1={puzzleInfo.player1}
            player2={puzzleInfo.player2}
            ratingMode={puzzleInfo.ratingMode}
            challengeRule={puzzleInfo.challengeRule}
            initial_time_seconds={puzzleInfo.initialTimeSeconds}
            increment_seconds={puzzleInfo.incrementSeconds}
            max_overtime_minutes={puzzleInfo.maxOvertimeMinutes}
            attempts={puzzleInfo.attempts}
            dateSolved={puzzleInfo.dateSolved}
            loadNewPuzzle={loadNewPuzzle}
            showSolution={showSolution}
          />
          {alphabet && (
            <Pool
              pool={gameContext.pool}
              currentRack={sortedRack}
              poolFormat={poolFormat}
              setPoolFormat={setPoolFormat}
              alphabet={alphabet}
            />
          )}
          <Notepad includeCard />
          <StaticPlayerCards
            playerOnTurn={gameContext.onturn}
            p0Score={gameContext?.players[0]?.score || 0}
            p1Score={gameContext?.players[1]?.score || 0}
          />
        </div>
      </div>
    </div>
  );
  ret = <NotepadContextProvider children={ret} />;
  return ret;
};<|MERGE_RESOLUTION|>--- conflicted
+++ resolved
@@ -59,12 +59,9 @@
 import { BoopSounds } from '../sound/boop';
 import { GameInfoRequest } from '../gen/api/proto/game_service/game_service_pb';
 import { isLegalPlay } from '../utils/cwgame/scoring';
-<<<<<<< HEAD
 import { singularCount } from '../utils/plural';
-=======
 import { getWordsFormed } from '../utils/cwgame/tile_placement';
 import axios from 'axios';
->>>>>>> b03a4398
 
 const doNothing = () => {};
 
