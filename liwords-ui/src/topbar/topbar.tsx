--- conflicted
+++ resolved
@@ -4,13 +4,7 @@
 
 const Menu = (
   <div className="top-header-menu">
-<<<<<<< HEAD
-    <div className="top-header-left-frame-crossword-game">Crossword Game</div>
-=======
-    <div className="top-header-left-frame-crossword-game">
-      OMGWords
-    </div>
->>>>>>> 56e2b1b5
+    <div className="top-header-left-frame-crossword-game">OMGWords</div>
     <div className="top-header-left-frame-aerolith">Aerolith</div>
     <div className="top-header-left-frame-blog">Blog</div>
     <div className="top-header-left-frame-special-land">
@@ -28,17 +22,10 @@
   return (
     <nav className="top-header">
       <Link to="/" className="site-icon">
-<<<<<<< HEAD
         <div className="top-header-site-icon-rect">
-          <div className="top-header-site-icon-m">M</div>
+          <div className="top-header-site-icon-m">W</div>
         </div>
-        <div className="top-header-left-frame-site-name">Macondo</div>
-=======
-          <div className="top-header-site-icon-rect">
-            <div className="top-header-site-icon-m">W</div>
-          </div>
-          <div className="top-header-left-frame-site-name">Woogles</div>
->>>>>>> 56e2b1b5
+        <div className="top-header-left-frame-site-name">Woogles</div>
       </Link>
       {Menu}
       {props.loggedIn ? (
