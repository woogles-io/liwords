import React, { useEffect, useState } from 'react';
import { Card, message, Popconfirm } from 'antd';
import { HomeOutlined } from '@ant-design/icons/lib';
import axios from 'axios';

import { useParams } from 'react-router-dom';
import { BoardPanel } from './board_panel';
import { TopBar } from '../topbar/topbar';
import { Chat } from '../chat/chat';
import { useStoreContext } from '../store/store';
import { PlayerCards } from './player_cards';
import Pool from './pool';
import {
  MessageType,
  TimedOut,
  MatchRequest,
  SoughtGameProcessEvent,
  DeclineMatchRequest,
  ChatMessage,
} from '../gen/api/proto/realtime/realtime_pb';
import { encodeToSocketFmt } from '../utils/protobuf';
import './scss/gameroom.scss';
import { ScoreCard } from './scorecard';
import { GameInfo, GameMetadata, PlayerMetadata } from './game_info';
import { BoopSounds } from '../sound/boop';
<<<<<<< HEAD

=======
import { toAPIUrl } from '../api/api';
// import { GameInfoResponse } from '../gen/api/proto/game_service/game_service_pb';
>>>>>>> a35187d0
type Props = {
  sendSocketMsg: (msg: Uint8Array) => void;
  username: string;
  connID: string;
  loggedIn: boolean;
  connectedToSocket: boolean;
};

const defaultGameInfo = {
  players: new Array<PlayerMetadata>(),
  lexicon: '',
  variant: '',
  initial_time_seconds: 0,
  increment_seconds: 0,
  tournament_name: '',
  challenge_rule: 'VOID' as  // wtf typescript? is there a better way?
    | 'FIVE_POINT'
    | 'TEN_POINT'
    | 'SINGLE'
    | 'DOUBLE'
    | 'TRIPLE'
    | 'VOID',
  rating_mode: 0, // 0 is rated and 1 is casual; see realtime proto.
  max_overtime_minutes: 0,
  done: false,
};

export const Table = React.memo((props: Props) => {
  const { gameID } = useParams();
  const {
    gameContext,
    chat,
    clearChat,
    pTimedOut,
    poolFormat,
    setPoolFormat,
    setPTimedOut,
    rematchRequest,
    setRematchRequest,
    presences,
  } = useStoreContext();
  const { username, sendSocketMsg } = props;
  // const location = useLocation();
  const [gameInfo, setGameInfo] = useState<GameMetadata>(defaultGameInfo);
  const [isObserver, setIsObserver] = useState(false);

  useEffect(() => {
    // Prevent backspace unless we're in an input element. We don't want to
    // leave if we're on Firefox.

    const rx = /INPUT|SELECT|TEXTAREA/i;
    const evtHandler = (e: KeyboardEvent) => {
      const el = e.target as HTMLElement;
      if (e.which === 8) {
        if (
          !rx.test(el.tagName) ||
          (el as HTMLInputElement).disabled ||
          (el as HTMLInputElement).readOnly
        ) {
          e.preventDefault();
        }
      }
    };

    document.addEventListener('keydown', evtHandler);
    document.addEventListener('keypress', evtHandler);

    return () => {
      document.removeEventListener('keydown', evtHandler);
      document.removeEventListener('keypress', evtHandler);
    };
  });

  useEffect(() => {
    // Request game API to get info about the game at the beginning.
    axios
      .post<GameMetadata>(
        toAPIUrl('game_service.GameMetadataService', 'GetMetadata'),
        {
          gameId: gameID,
        }
      )
      .then((resp) => {
        setGameInfo(resp.data);
        if (localStorage?.getItem('poolFormat')) {
          setPoolFormat(parseInt(localStorage.getItem('poolFormat') || '0'));
        }
      });
    BoopSounds.startgameSound.play();

    return () => {
      clearChat();
      setGameInfo(defaultGameInfo);
      message.destroy();
    };
    // eslint-disable-next-line react-hooks/exhaustive-deps
  }, [gameID]);

  useEffect(() => {
    if (pTimedOut === undefined) return;
    // Otherwise, player timed out. This will only send once.
    // Send the time out if we're either of both players that are in the game.
    if (isObserver) return;

    let timedout = '';

    gameInfo.players.forEach((p) => {
      if (gameContext.uidToPlayerOrder[p.user_id] === pTimedOut) {
        timedout = p.user_id;
      }
    });

    const to = new TimedOut();
    to.setGameId(gameID);
    to.setUserId(timedout);
    console.log('sending timeout to socket');
    sendSocketMsg(
      encodeToSocketFmt(MessageType.TIMED_OUT, to.serializeBinary())
    );
    setPTimedOut(undefined);
    // eslint-disable-next-line react-hooks/exhaustive-deps
  }, [pTimedOut, gameContext.nickToPlayerOrder, gameID]);

  useEffect(() => {
    let observer = true;
    gameInfo.players.forEach((p) => {
      if (username === p.nickname) {
        observer = false;
      }
    });
    setIsObserver(observer);
  }, [username, gameInfo]);

  const acceptRematch = (reqID: string) => {
    const evt = new SoughtGameProcessEvent();
    evt.setRequestId(reqID);
    sendSocketMsg(
      encodeToSocketFmt(
        MessageType.SOUGHT_GAME_PROCESS_EVENT,
        evt.serializeBinary()
      )
    );
  };

  const declineRematch = (reqID: string) => {
    const evt = new DeclineMatchRequest();
    evt.setRequestId(reqID);
    sendSocketMsg(
      encodeToSocketFmt(
        MessageType.DECLINE_MATCH_REQUEST,
        evt.serializeBinary()
      )
    );
  };

  const sendChat = (msg: string) => {
    const evt = new ChatMessage();
    evt.setMessage(msg);

    const chan = isObserver ? 'gametv' : 'game';
    // XXX: Backend should figure out channels; also separate game and gameTV channels
    // Right now everyone will get this.
    evt.setChannel(`${chan}.${gameID}`);
    sendSocketMsg(
      encodeToSocketFmt(MessageType.CHAT_MESSAGE, evt.serializeBinary())
    );
  };

  // Figure out what rack we should display.
  // If we are one of the players, display our rack.
  // If we are NOT one of the players (so an observer), display the rack of
  // the player on turn.
  let rack;
  const us = gameInfo.players.find((p) => p.nickname === props.username);
  if (us) {
    rack = gameContext.players.find((p) => p.userID === us.user_id)
      ?.currentRack;
  } else {
    rack = gameContext.players.find((p) => p.onturn)?.currentRack || '';
  }

  // The game "starts" when the GameHistoryRefresher object comes in via the socket.

  return (
    <div className="game-container">
      <TopBar
        username={props.username}
        loggedIn={props.loggedIn}
        connectedToSocket={props.connectedToSocket}
      />
      <div className="game-table">
        <div className="chat-area" id="left-sidebar">
          <Card className="left-menu">
            <a href="/">
              <HomeOutlined />
              Back to lobby
            </a>
          </Card>
          <Chat
            chatEntities={chat}
            sendChat={sendChat}
            description={isObserver ? 'Observer chat' : 'Game chat'}
            presences={presences}
            peopleOnlineContext={isObserver ? 'Observers' : 'Players'}
          />
        </div>
        {/* we only put the Popconfirm here so that we can physically place it */}

        <div className="play-area">
          <BoardPanel
            username={props.username}
            board={gameContext.board}
            currentRack={rack || ''}
            events={gameContext.turns}
            gameID={gameID}
            sendSocketMsg={props.sendSocketMsg}
            gameDone={gameInfo.done}
            playerMeta={gameInfo.players}
          />
        </div>
        <div className="data-area">
          <PlayerCards playerMeta={gameInfo.players} />
          <GameInfo meta={gameInfo} />
          <Pool
            pool={gameContext?.pool}
            currentRack={rack || ''}
            poolFormat={poolFormat}
            setPoolFormat={setPoolFormat}
          />
          <Popconfirm
            title={`${rematchRequest
              .getUser()
              ?.getDisplayName()} sent you a rematch request`}
            visible={rematchRequest.getRematchFor() !== ''}
            onConfirm={() => {
              acceptRematch(rematchRequest.getGameRequest()!.getRequestId());
              setRematchRequest(new MatchRequest());
            }}
            onCancel={() => {
              declineRematch(rematchRequest.getGameRequest()!.getRequestId());
              setRematchRequest(new MatchRequest());
            }}
            okText="Accept"
            cancelText="Decline"
          />
          <ScoreCard
            username={props.username}
            playing={us !== undefined}
            events={gameContext.turns}
            board={gameContext.board}
            playerMeta={gameInfo.players}
            poolFormat={poolFormat}
          />
        </div>
      </div>
    </div>
  );
});<|MERGE_RESOLUTION|>--- conflicted
+++ resolved
@@ -23,12 +23,9 @@
 import { ScoreCard } from './scorecard';
 import { GameInfo, GameMetadata, PlayerMetadata } from './game_info';
 import { BoopSounds } from '../sound/boop';
-<<<<<<< HEAD
-
-=======
 import { toAPIUrl } from '../api/api';
 // import { GameInfoResponse } from '../gen/api/proto/game_service/game_service_pb';
->>>>>>> a35187d0
+
 type Props = {
   sendSocketMsg: (msg: Uint8Array) => void;
   username: string;
