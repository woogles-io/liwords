import React, { useEffect, useState } from 'react';
import { Row, Col, Card } from 'antd';

import { useParams, useLocation } from 'react-router-dom';
import { BoardPanel } from './board_panel';
import { TopBar } from '../topbar/topbar';
import { Chat } from './chat';
import { useStoreContext } from '../store/store';
import { PlayerCards } from './player_cards';
import Pool from './pool';
import {
  JoinPath,
  UnjoinRealm,
  MessageType,
  TimedOut,
} from '../gen/api/proto/game_service_pb';
import { encodeToSocketFmt } from '../utils/protobuf';
import './scss/gameroom.scss';
import { ScoreCard } from './scorecard';

const gutter = 16;
const boardspan = 12;

type Props = {
  sendSocketMsg: (msg: Uint8Array) => void;
  username: string;
  loggedIn: boolean;
};

export const Table = (props: Props) => {
  const { gameID } = useParams();
  const {
    setRedirGame,
    gameContext,
    chat,
    clearChat,
    pTimedOut,
    poolFormat,
    setPoolFormat,
    setPTimedOut,
  } = useStoreContext();
  const { username, sendSocketMsg } = props;
  // const location = useLocation();

  useEffect(() => {
    // Avoid react-router hijacking the back button.
    // If setRedirGame is not defined, then we're SOL I guess.
    setRedirGame ? setRedirGame('') : (() => {})();
  }, [setRedirGame]);

  useEffect(() => {
    return () => {
      clearChat();
    };
    // eslint-disable-next-line react-hooks/exhaustive-deps
  }, []);

  useEffect(() => {
    if (pTimedOut === undefined) return;
    // Otherwise, player timed out. This will only send once.
    // Send the time out if we're either of both players that are in the game.
    let send = false;
    let timedout = '';

    for (let idx = 0; idx < gameContext.players.length; idx++) {
      const p = gameContext.players[idx];
      if (gameContext.uidToPlayerOrder[p.userID] === pTimedOut) {
        timedout = p.userID;
      }
      if (username === p.nickname) {
        send = true;
      }
    }

    if (!send) return;

    const to = new TimedOut();
    to.setGameId(gameID);
    to.setUserId(timedout);
    console.log('sending timeout to socket');
    sendSocketMsg(
      encodeToSocketFmt(MessageType.TIMED_OUT, to.serializeBinary())
    );
    setPTimedOut(undefined);
    // eslint-disable-next-line react-hooks/exhaustive-deps
  }, [pTimedOut, gameContext.nickToPlayerOrder, gameID]);

  // Figure out what rack we should display.
  // If we are one of the players, display our rack.
  // If we are NOT one of the players (so an observer), display the rack of
  // the player on turn.
  let rack;
  const us = gameContext.players.find((p) => p.nickname === props.username);
  if (us) {
    rack = us.currentRack;
  } else {
    rack = gameContext.players.find((p) => p.onturn)?.currentRack || '';
  }

  return (
    <div>
      <Row>
<<<<<<< HEAD
        <Col span={24}>
          <TopBar username={props.username} loggedIn={props.loggedIn} />
        </Col>
=======
        <TopBar username={props.username} />
>>>>>>> 56e2b1b5
      </Row>
      <Row gutter={gutter} className="game-table">
        <Col span={6} className="chat-area">
          <Chat chatEntities={chat} />
        </Col>
        <Col span={boardspan} className="play-area">
          <BoardPanel
            username={props.username}
            board={gameContext.board}
            showBonusLabels={false}
            currentRack={rack}
            lastPlayedLetters={{}}
            gameID={gameID}
            sendSocketMsg={props.sendSocketMsg}
          />
        </Col>
        <Col span={6} className="data-area">
          {/* maybe some of this info comes from backend */}
          <PlayerCards />
          {/* <GameInfo
            timer="15 0"
            gameType="Classic"
            dictionary="Collins"
            challengeRule="5-pt"
            rated={rated}
          /> */}
          <Card>
            <Row>15 0 - Classic - Collins</Row>
            <Row>5 point challenge - Unrated</Row>
          </Card>
          <Pool
            pool={gameContext?.pool}
            currentRack={rack}
            poolFormat={poolFormat}
            setPoolFormat={setPoolFormat}
          />
          <ScoreCard
            username={props.username}
            playing={us !== undefined}
            turns={gameContext.turns}
            currentTurn={gameContext.currentTurn}
            board={gameContext.board}
          />
        </Col>
      </Row>
    </div>
  );
};<|MERGE_RESOLUTION|>--- conflicted
+++ resolved
@@ -100,13 +100,7 @@
   return (
     <div>
       <Row>
-<<<<<<< HEAD
-        <Col span={24}>
-          <TopBar username={props.username} loggedIn={props.loggedIn} />
-        </Col>
-=======
-        <TopBar username={props.username} />
->>>>>>> 56e2b1b5
+        <TopBar username={props.username} loggedIn={props.loggedIn} />
       </Row>
       <Row gutter={gutter} className="game-table">
         <Col span={6} className="chat-area">
