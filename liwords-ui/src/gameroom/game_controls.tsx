import React, { useState } from 'react';
<<<<<<< HEAD
import { useHistory } from 'react-router-dom';
import { Button, Popconfirm, Tooltip } from 'antd';
=======
import { Button, Popconfirm } from 'antd';
>>>>>>> 37cef24c
import {
  DoubleLeftOutlined,
  DoubleRightOutlined,
  LeftOutlined,
  RightOutlined,
} from '@ant-design/icons';
import {
  useExamineStoreContext,
  useGameContextStoreContext,
  useResetStoreContext,
} from '../store/store';

const colors = require('../base.scss');

const ExamineGameControls = React.memo((props: {}) => {
  const {
    examinedTurn,
    handleExamineEnd,
    handleExamineFirst,
    handleExaminePrev,
    handleExamineNext,
    handleExamineLast,
  } = useExamineStoreContext();
  const { gameContext } = useGameContextStoreContext();
  const numberOfTurns = gameContext.turns.length;

  return (
    <div className="game-controls">
      <Button>Options</Button>
      <Button
        shape="circle"
        icon={<DoubleLeftOutlined />}
        type="primary"
        onClick={handleExamineFirst}
        disabled={examinedTurn <= 0}
      />
      <Button
        shape="circle"
        icon={<LeftOutlined />}
        type="primary"
        onClick={handleExaminePrev}
        disabled={examinedTurn <= 0}
      />
      <Button
        shape="circle"
        icon={<RightOutlined />}
        type="primary"
        onClick={handleExamineNext}
        disabled={examinedTurn >= numberOfTurns}
      />
      <Button
        shape="circle"
        icon={<DoubleRightOutlined />}
        type="primary"
        onClick={handleExamineLast}
        disabled={examinedTurn >= numberOfTurns}
      />
      <Button onClick={handleExamineEnd}>Done</Button>
    </div>
  );
});

export type Props = {
  isExamining: boolean;
  exchangeAllowed?: boolean;
  finalPassOrChallenge?: boolean;
  myTurn?: boolean;
  observer?: boolean;
  showExchangeModal: () => void;
  onPass: () => void;
  onResign: () => void;
  onRecall: () => void;
  onChallenge: () => void;
  onCommit: () => void;
  onExamine: () => void;
  onExportGCG: () => void;
  onRematch: () => void;
  gameEndControls: boolean;
  showRematch: boolean;
  currentRack: string;
};

const GameControls = React.memo((props: Props) => {
  if (props.isExamining) {
    return <ExamineGameControls />;
  }

  if (props.gameEndControls) {
    return (
      <EndGameControls
        onRematch={props.onRematch}
        onExamine={props.onExamine}
        onExportGCG={props.onExportGCG}
        showRematch={props.showRematch && !props.observer}
      />
    );
  }

  if (props.observer) {
    return (
      <div className="game-controls">
        <Button onClick={props.onExamine}>Examine</Button>
      </div>
    );
  }

  // Temporary dead code.
  if (props.observer) {
    return null;
  }

  return (
    <div className="game-controls">
      <Popconfirm
        title="Are you sure you wish to resign?"
        onConfirm={props.onResign}
        okText="Yes"
        cancelText="No"
      >
        <Button danger>Ragequit</Button>
      </Popconfirm>

      <Button
        onClick={props.onPass}
        danger
        disabled={!props.myTurn}
        type={
          props.finalPassOrChallenge && props.myTurn ? 'primary' : 'default'
        }
      >
        Pass
        <span className="key-command">2</span>
      </Button>

      <Button onClick={props.onChallenge} disabled={!props.myTurn}>
        Challenge
        <span className="key-command">3</span>
      </Button>

      <Button
        onClick={props.showExchangeModal}
        disabled={!(props.myTurn && props.exchangeAllowed)}
      >
        Exchange
        <span className="key-command">4</span>
      </Button>

      <Button
        type="primary"
        onClick={props.onCommit}
        disabled={!props.myTurn || props.finalPassOrChallenge}
      >
        Play
      </Button>
    </div>
  );
});

type EGCProps = {
  onRematch: () => void;
  showRematch: boolean;
  onExamine: () => void;
  onExportGCG: () => void;
};

const EndGameControls = (props: EGCProps) => {
  const [rematchDisabled, setRematchDisabled] = useState(false);
  const { resetStore } = useResetStoreContext();
  const history = useHistory();
  const handleExitToLobby = React.useCallback(() => {
    resetStore();
    history.replace('/');
  }, [history, resetStore]);

  return (
    <div className="game-controls">
      <Button>Options</Button>
      <Button onClick={props.onExamine}>Examine</Button>
      <Button onClick={props.onExportGCG}>Export GCG</Button>
      <Button onClick={handleExitToLobby}>Exit</Button>
      {props.showRematch && !rematchDisabled && (
        <Button
          type="primary"
          data-testid="rematch-button"
          onClick={() => {
            setRematchDisabled(true);
            if (!rematchDisabled) {
              props.onRematch();
            }
          }}
        >
          Rematch
        </Button>
      )}
    </div>
  );
};

export default GameControls;<|MERGE_RESOLUTION|>--- conflicted
+++ resolved
@@ -1,10 +1,6 @@
 import React, { useState } from 'react';
-<<<<<<< HEAD
 import { useHistory } from 'react-router-dom';
-import { Button, Popconfirm, Tooltip } from 'antd';
-=======
 import { Button, Popconfirm } from 'antd';
->>>>>>> 37cef24c
 import {
   DoubleLeftOutlined,
   DoubleRightOutlined,
