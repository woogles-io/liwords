import React, { useCallback, useEffect, useMemo, useRef } from 'react';
import { TouchBackend } from 'react-dnd-touch-backend';
import { Button, notification, message, Tooltip, Affix } from 'antd';
import { Modal } from '../utils/focus_modal';
import { DndProvider } from 'react-dnd';
import { ArrowDownOutlined, SyncOutlined } from '@ant-design/icons';
import axios from 'axios';
import {
  isTouchDevice,
  Blank,
  uniqueTileIdx,
  EphemeralTile,
  EmptySpace,
} from '../utils/cwgame/common';
import { useMountedState } from '../utils/mounted';

import GameBoard from './board';
import { DrawingHandlersSetterContext } from './drawing';
import GameControls from './game_controls';
import { Rack } from './rack';
import { ExchangeTiles } from './exchange_tiles';
import {
  nextArrowPropertyState,
  handleKeyPress,
  handleDroppedTile,
  handleTileDeletion,
  returnTileToRack,
  designateBlank,
  stableInsertRack,
} from '../utils/cwgame/tile_placement';

import {
  parseBlindfoldCoordinates,
  natoPhoneticAlphabet,
  letterPronunciations,
} from '../utils/cwgame/blindfold';
import { singularCount } from '../utils/plural';

import {
  tilesetToMoveEvent,
  exchangeMoveEvent,
  passMoveEvent,
  resignMoveEvent,
  challengeMoveEvent,
} from '../utils/cwgame/game_event';
import { Board } from '../utils/cwgame/board';
import { encodeToSocketFmt } from '../utils/protobuf';
import {
  useExaminableGameContextStoreContext,
  useExaminableGameEndMessageStoreContext,
  useExaminableTimerStoreContext,
  useExamineStoreContext,
  useGameContextStoreContext,
  useTentativeTileContext,
  useTimerStoreContext,
} from '../store/store';
import { sharedEnableAutoShuffle } from '../store/constants';
import { BlankSelector } from './blank_selector';
import { GameMetaMessage } from './game_meta_message';
import { PlayerMetadata, GCGResponse, ChallengeRule } from './game_info';
import {
  GameEvent,
  PlayState,
} from '../gen/macondo/api/proto/macondo/macondo_pb';
import { toAPIUrl } from '../api/api';
import { TilePreview } from './tile';
import { Alphabet } from '../constants/alphabets';
import { MessageType } from '../gen/api/proto/ipc/ipc_pb';
import {
  MatchUser,
  SeekRequest,
  SeekState,
} from '../gen/api/proto/ipc/omgseeks_pb';
import {
  ClientGameplayEvent,
  GameMetaEvent,
} from '../gen/api/proto/ipc/omgwords_pb';
import { PuzzleStatus } from '../gen/api/proto/puzzle_service/puzzle_service_pb';

// The frame atop is 24 height
// The frames on the sides are 24 in width, surrounded by a 14 pix gutter
const EnterKey = 'Enter';
// eslint-disable-next-line @typescript-eslint/no-var-requires
const colors = require('../base.scss');

type Props = {
  anonymousViewer: boolean;
  username: string;
  currentRack: string;
  events: Array<GameEvent>;
  gameID: string;
  challengeRule: ChallengeRule;
  board: Board;
  sendSocketMsg: (msg: Uint8Array) => void;
  sendGameplayEvent: (evt: ClientGameplayEvent) => void;
  gameDone: boolean;
  playerMeta: Array<PlayerMetadata>;
  puzzleMode?: boolean;
  puzzleSolved?: number;
  tournamentSlug?: string;
  tournamentID?: string;
  tournamentPairedMode?: boolean;
  tournamentNonDirectorObserver?: boolean;
  tournamentPrivateAnalysis?: boolean;
  lexicon: string;
  alphabet: Alphabet;
  handleAcceptRematch: (() => void) | null;
  handleAcceptAbort: (() => void) | null;
  handleSetHover?: (
    x: number,
    y: number,
    words: Array<string> | undefined
  ) => void;
  handleUnsetHover?: () => void;
  definitionPopover?:
    | { x: number; y: number; content: React.ReactNode }
    | undefined;
  vsBot: boolean;
};

const shuffleString = (a: string): string => {
  const alistWithGaps = Array.from(a);
  const alist = alistWithGaps.filter((x) => x !== EmptySpace);
  const n = alist.length;

  let somethingChanged = false;
  for (let i = n - 1; i > 0; i--) {
    const j = Math.floor(Math.random() * (i + 1));
    if (alist[i] !== alist[j]) {
      somethingChanged = true;
      const tmp = alist[i];
      alist[i] = alist[j];
      alist[j] = tmp;
    }
  }

  if (!somethingChanged) {
    // Let's change something if possible.
    const j = Math.floor(Math.random() * n);
    const x = [];
    for (let i = 0; i < n; ++i) {
      if (alist[i] !== alist[j]) {
        x.push(i);
      }
    }

    if (x.length > 0) {
      const i = x[Math.floor(Math.random() * x.length)];
      const tmp = alist[i];
      alist[i] = alist[j];
      alist[j] = tmp;
    }
  }

  // Preserve the gaps.
  let r = 0;
  return alistWithGaps.map((x) => (x === EmptySpace ? x : alist[r++])).join('');
};

const gcgExport = (gameID: string, playerMeta: Array<PlayerMetadata>) => {
  axios
    .post<GCGResponse>(toAPIUrl('game_service.GameMetadataService', 'GetGCG'), {
      gameId: gameID,
    })
    .then((resp) => {
      const url = window.URL.createObjectURL(new Blob([resp.data.gcg]));
      const link = document.createElement('a');
      link.href = url;
      let downloadFilename = `${gameID}.gcg`;
      // TODO: allow more characters as applicable
      // Note: does not actively prevent saving .dotfiles or nul.something
      if (playerMeta.every((x) => /^[-0-9A-Za-z_.]+$/.test(x.nickname))) {
        const byStarts: Array<Array<string>> = [[], []];
        for (const x of playerMeta) {
          byStarts[+!!x.first].push(x.nickname);
        }
        downloadFilename = `${[...byStarts[1], ...byStarts[0]].join(
          '-'
        )}-${gameID}.gcg`;
      }
      link.setAttribute('download', downloadFilename);
      document.body.appendChild(link);
      link.onclick = () => {
        link.remove();
        setTimeout(() => {
          window.URL.revokeObjectURL(url);
        }, 1000);
      };
      link.click();
    })
    .catch((e) => {
      if (e.response) {
        // From Twirp
        notification.warning({
          message: 'Export Error',
          description: e.response.data.msg,
          duration: 4,
        });
      } else {
        console.log(e);
      }
    });
};

const backupKey = (letters: string, rack: string) =>
  JSON.stringify({ letters, rack });

export const BoardPanel = React.memo((props: Props) => {
  const { useState } = useMountedState();

  // Poka-yoke against accidentally having multiple modes active.
  const [currentMode, setCurrentMode] = useState<
    'BLANK_MODAL' | 'DRAWING_HOTKEY' | 'EXCHANGE_MODAL' | 'NORMAL' | 'BLIND'
  >('NORMAL');

  const { drawingCanBeEnabled, handleKeyDown: handleDrawingKeyDown } =
    React.useContext(DrawingHandlersSetterContext);
  const [arrowProperties, setArrowProperties] = useState({
    row: 0,
    col: 0,
    horizontal: false,
    show: false,
  });

  const { gameContext: examinableGameContext } =
    useExaminableGameContextStoreContext();
  const { gameEndMessage: examinableGameEndMessage } =
    useExaminableGameEndMessageStoreContext();
  const { timerContext: examinableTimerContext } =
    useExaminableTimerStoreContext();

  const { isExamining, handleExamineStart } = useExamineStoreContext();
  const { gameContext } = useGameContextStoreContext();
  const { stopClock } = useTimerStoreContext();
  const [exchangeAllowed, setexchangeAllowed] = useState(true);
  const handlePassShortcut = useRef<(() => void) | null>(null);
  const setHandlePassShortcut = useCallback((x) => {
    handlePassShortcut.current =
      typeof x === 'function' ? x(handlePassShortcut.current) : x;
  }, []);
  const handleChallengeShortcut = useRef<(() => void) | null>(null);
  const setHandleChallengeShortcut = useCallback((x) => {
    handleChallengeShortcut.current =
      typeof x === 'function' ? x(handleChallengeShortcut.current) : x;
  }, []);
  const handleNeitherShortcut = useRef<(() => void) | null>(null);
  const setHandleNeitherShortcut = useCallback((x) => {
    handleNeitherShortcut.current =
      typeof x === 'function' ? x(handleNeitherShortcut.current) : x;
  }, []);
  const boardContainer = useRef<HTMLDivElement>(null);

  const {
    displayedRack,
    setDisplayedRack,
    placedTiles,
    setPlacedTiles,
    placedTilesTempScore,
    setPlacedTilesTempScore,
    blindfoldCommand,
    setBlindfoldCommand,
    blindfoldUseNPA,
    setBlindfoldUseNPA,
  } = useTentativeTileContext();

  const observer = !props.playerMeta.some((p) => p.nickname === props.username);
  const isMyTurn = useMemo(() => {
    if (props.puzzleMode) {
      // it is always my turn in puzzle mode.
      return true;
    }
    const iam = gameContext.nickToPlayerOrder[props.username];
    return iam && iam === `p${examinableGameContext.onturn}`;
  }, [
    gameContext.nickToPlayerOrder,
    props.username,
    examinableGameContext.onturn,
    props.puzzleMode,
  ]);

  const {
    board,
    gameID,
<<<<<<< HEAD
    playerMeta,
    sendSocketMsg,
    sendGameplayEvent,
=======
    handleUnsetHover,
    playerMeta,
    sendSocketMsg,
>>>>>>> d53580e2
    username,
  } = props;

  const makeMove = useCallback(
    (move: string, addl?: string) => {
      if (isExamining) return;
      let moveEvt;
      if (move !== 'resign' && !isMyTurn) {
        console.log(
          'off turn move attempts',
          gameContext.nickToPlayerOrder,
          username,
          examinableGameContext.onturn
        );
        // It is not my turn. Ignore this event.
        message.warn({
          content: 'It is not your turn.',
          className: 'board-hud-message',
          key: 'board-messages',
          duration: 1.5,
        });
        return;
      }
      console.log(
        'making move',
        gameContext.nickToPlayerOrder,
        username,
        examinableGameContext.onturn
      );
      switch (move) {
        case 'exchange':
          if (addl) {
            moveEvt = exchangeMoveEvent(addl, gameID);
          }
          break;
        case 'pass':
          moveEvt = passMoveEvent(gameID);
          break;
        case 'resign':
          moveEvt = resignMoveEvent(gameID);
          break;
        case 'challenge':
          moveEvt = challengeMoveEvent(gameID);
          break;
        case 'commit':
          moveEvt = tilesetToMoveEvent(placedTiles, board, gameID);
          if (!moveEvt) {
            // this is an invalid play
            return;
          }
          clearBackupRef.current = true;
          break;
      }
      if (!moveEvt) {
        return;
      }
      sendGameplayEvent(moveEvt);

      // Don't stop the clock; the next user event to come in will change the
      // clock over.
      // stopClock();
      if (boardContainer.current) {
        // Reenable keyboard shortcut after passing with 22.
        boardContainer.current.focus();
      }
    },
    [
      gameContext.nickToPlayerOrder,
      examinableGameContext.onturn,
      isExamining,
      isMyTurn,
      placedTiles,
      board,
      gameID,
      sendGameplayEvent,
      username,
    ]
  );

  const sendMetaEvent = useCallback(
    (evtType: GameMetaEvent.EventTypeMap[keyof GameMetaEvent.EventTypeMap]) => {
      const metaEvt = new GameMetaEvent();
      metaEvt.setType(evtType);
      metaEvt.setGameId(gameID);

      sendSocketMsg(
        encodeToSocketFmt(
          MessageType.GAME_META_EVENT,
          metaEvt.serializeBinary()
        )
      );
    },
    [sendSocketMsg, gameID]
  );

  // For reinstating a premove if an invalid move that invalidates it is successfully challenged off.
  const backupStatesRef = useRef(
    new Map<
      string,
      {
        displayedRack: string;
        placedTiles: Set<EphemeralTile>;
        placedTilesTempScore: number | undefined;
        arrowProperties: {
          row: number;
          col: number;
          horizontal: boolean;
          show: boolean;
        };
      }
    >()
  );

  // for use with right-click
  const recallOneTile = useCallback(
    (row: number, col: number) => {
      const handlerReturn = handleTileDeletion(
        {
          row,
          col,
          horizontal: true,
          show: true,
        },
        displayedRack,
        placedTiles,
        props.board,
        props.alphabet
      );
      setDisplayedRack(handlerReturn.newDisplayedRack);
      // ignore the newArrow
      setPlacedTiles(handlerReturn.newPlacedTiles);
      setPlacedTilesTempScore(handlerReturn.playScore);
    },
    [
      displayedRack,
      placedTiles,
      props.alphabet,
      props.board,
      setDisplayedRack,
      setPlacedTiles,
      setPlacedTilesTempScore,
    ]
  );

  const recallTiles = useCallback(() => {
    if (arrowProperties.show) {
      let { row, col } = arrowProperties;
      const { horizontal } = arrowProperties;
      const matchesLocation = ({
        row: tentativeRow,
        col: tentativeCol,
      }: {
        row: number;
        col: number;
      }) => row === tentativeRow && col === tentativeCol;
      if (
        horizontal &&
        row >= 0 &&
        row < props.board.dim &&
        col > 0 &&
        col <= props.board.dim
      ) {
        // Inefficient way to get around TypeScript restriction.
        const placedTilesArray = Array.from(placedTiles);
        let best = col;
        while (col > 0) {
          --col;
          if (props.board.letters[row * props.board.dim + col] !== EmptySpace) {
            // continue
          } else if (placedTilesArray.some(matchesLocation)) {
            best = col;
          } else {
            break;
          }
        }
        if (best !== arrowProperties.col) {
          setArrowProperties({ ...arrowProperties, col: best });
        }
      } else if (
        !horizontal &&
        col >= 0 &&
        col < props.board.dim &&
        row > 0 &&
        row <= props.board.dim
      ) {
        // Inefficient way to get around TypeScript restriction.
        const placedTilesArray = Array.from(placedTiles);
        let best = row;
        while (row > 0) {
          --row;
          if (props.board.letters[row * props.board.dim + col] !== EmptySpace) {
            // continue
          } else if (placedTilesArray.some(matchesLocation)) {
            best = row;
          } else {
            break;
          }
        }
        if (best !== arrowProperties.row) {
          setArrowProperties({ ...arrowProperties, row: best });
        }
      }
    }

    setPlacedTilesTempScore(0);
    setPlacedTiles(new Set<EphemeralTile>());
    setDisplayedRack(props.currentRack);
  }, [
    arrowProperties,
    placedTiles,
    props.board.dim,
    props.board.letters,
    props.currentRack,
    setPlacedTilesTempScore,
    setPlacedTiles,
    setDisplayedRack,
  ]);

  const shuffleTiles = useCallback(() => {
    setDisplayedRack(shuffleString(displayedRack));
  }, [setDisplayedRack, displayedRack]);

  const clearBackupRef = useRef<boolean>(false);
  const lastLettersRef = useRef<string>();
  const lastRackRef = useRef<string>();
  const readOnlyEffectDependenciesRef = useRef<{
    displayedRack: string;
    isMyTurn: boolean;
    placedTiles: Set<EphemeralTile>;
    dim: number;
    arrowProperties: {
      row: number;
      col: number;
      horizontal: boolean;
      show: boolean;
    };
    placedTilesTempScore: number | undefined;
  }>();
  readOnlyEffectDependenciesRef.current = {
    displayedRack,
    isMyTurn,
    placedTiles,
    dim: props.board.dim,
    arrowProperties,
    placedTilesTempScore,
  };

  // Need to sync state to props here whenever the board changes.
  useEffect(() => {
    let fullReset = false;
    const lastLetters = lastLettersRef.current;
    // XXX: please fix me:
    // eslint-disable-next-line @typescript-eslint/no-non-null-assertion
    const dep = readOnlyEffectDependenciesRef.current!;
    if (lastLetters === undefined) {
      // First load.
      fullReset = true;
    } else if (
      props.currentRack &&
      !dep.displayedRack &&
      !dep.placedTiles.size
    ) {
      // First load after receiving rack.
      fullReset = true;
    } else if (isExamining) {
      // Prevent stuck tiles.
      fullReset = true;
    } else if (!dep.isMyTurn) {
      // Opponent's turn means we have just made a move. (Assumption: there are only two players.)
      fullReset = true;
    } else {
      // Opponent just did something. Check if it affects any premove.
      // TODO: revisit when supporting non-square boards.
      const letterAt = (row: number, col: number, letters: string) =>
        row < 0 || row >= dep.dim || col < 0 || col >= dep.dim
          ? null
          : letters[row * dep.dim + col];
      const letterChanged = (row: number, col: number) =>
        letterAt(row, col, lastLetters) !==
        letterAt(row, col, props.board.letters);
      const hookChanged = (
        row: number,
        col: number,
        drow: number,
        dcol: number
      ) => {
        while (true) {
          row += drow;
          col += dcol;
          if (letterChanged(row, col)) return true;
          const letter = letterAt(row, col, props.board.letters);
          if (letter === null || letter === EmptySpace) {
            return false;
          }
        }
      };
      const placedTileAffected = (row: number, col: number) =>
        letterChanged(row, col) ||
        hookChanged(row, col, -1, 0) ||
        hookChanged(row, col, +1, 0) ||
        hookChanged(row, col, 0, -1) ||
        hookChanged(row, col, 0, +1);
      // If no tiles have been placed, but placement arrow is shown,
      // reset based on if that position is affected.
      // This avoids having the placement arrow behind a tile.
      if (
        (dep.placedTiles.size === 0 && dep.arrowProperties.show
          ? [dep.arrowProperties as { row: number; col: number }]
          : Array.from(dep.placedTiles)
        ).some(({ row, col }) => placedTileAffected(row, col))
      ) {
        fullReset = true;
      }
    }
    const bak = backupStatesRef.current.get(
      backupKey(props.board.letters, props.currentRack)
    );
    // Do not reset if considering a new placement move when challenging.
    if (fullReset || (bak && dep.placedTiles.size === 0)) {
      backupStatesRef.current.clear();
      if (!clearBackupRef.current) {
        const lastRack = lastRackRef.current;
        if (lastLetters && lastRack) {
          backupStatesRef.current.set(backupKey(lastLetters, lastRack), {
            displayedRack: dep.displayedRack,
            placedTiles: dep.placedTiles,
            placedTilesTempScore: dep.placedTilesTempScore,
            arrowProperties: dep.arrowProperties,
          });
        }
      }
      clearBackupRef.current = false;
      if (bak) {
        setDisplayedRack(bak.displayedRack);
        setPlacedTiles(bak.placedTiles);
        setPlacedTilesTempScore(bak.placedTilesTempScore);
        setArrowProperties(bak.arrowProperties);
      } else {
        let rack = props.currentRack;
        if (sharedEnableAutoShuffle) rack = shuffleString(rack);
        setDisplayedRack(rack);
        setPlacedTiles(new Set<EphemeralTile>());
        setPlacedTilesTempScore(0);
        setArrowProperties({
          row: 0,
          col: 0,
          horizontal: false,
          show: false,
        });
      }
    }
    lastLettersRef.current = props.board.letters;
    lastRackRef.current = props.currentRack;
  }, [
    isExamining,
    props.board.letters,
    props.currentRack,
    setDisplayedRack,
    setPlacedTiles,
    setPlacedTilesTempScore,
  ]);

  useEffect(() => {
    // Stop the clock if we unload the board panel.
    return () => {
      stopClock();
    };
  }, [stopClock]);

  useEffect(() => {
    const bag = { ...gameContext.pool };
    for (let i = 0; i < props.currentRack.length; i += 1) {
      bag[props.currentRack[i]] -= 1;
    }
    const tilesRemaining =
      Object.values(bag).reduce((acc, cur) => {
        return acc + cur;
      }, 0) - 7;
    // Subtract 7 for opponent rack, won't matter when the
    // rack is smaller than that because past the threshold by then
    setexchangeAllowed(tilesRemaining >= 7);
  }, [gameContext.pool, props.currentRack]);

  useEffect(() => {
    if (
      examinableGameContext.playState === PlayState.WAITING_FOR_FINAL_PASS &&
      isMyTurn
    ) {
      const finalAction = (
        <>
          Your opponent has played their final tiles. You must{' '}
          <span
            className="message-action"
            onClick={() => makeMove('pass')}
            role="button"
          >
            pass
          </span>{' '}
          or{' '}
          <span
            className="message-action"
            role="button"
            onClick={() => makeMove('challenge')}
          >
            challenge
          </span>
          .
        </>
      );

      message.info(
        {
          content: finalAction,
          className: 'board-hud-message',
          key: 'board-messages',
        },
        15
      );
    }
  }, [examinableGameContext.playState, isMyTurn, makeMove]);

  useEffect(() => {
    if (!props.events.length) {
      return;
    }
    const evt = props.events[props.events.length - 1];
    if (evt.getNickname() === props.username) {
      return;
    }
    let boardMessage = null;
    switch (evt.getType()) {
      case GameEvent.Type.PASS:
        boardMessage = `${evt.getNickname()} passed`;
        break;
      case GameEvent.Type.EXCHANGE:
        boardMessage = `${evt.getNickname()} exchanged ${evt.getExchanged()}`;
        break;
    }
    if (boardMessage) {
      message.info(
        {
          content: boardMessage,
          className: 'board-hud-message',
          key: 'board-messages',
        },
        3,
        undefined
      );
    }
  }, [props.events, props.username]);

  const squareClicked = useCallback(
    (row: number, col: number) => {
      if (board.letterAt(row, col) !== EmptySpace) {
        // If there is a tile on this square, ignore the click.
        return;
      }
      setArrowProperties(nextArrowPropertyState(arrowProperties, row, col));
      handleUnsetHover?.();
    },
    [arrowProperties, board, handleUnsetHover]
  );

  const keydown = useCallback(
    (evt: React.KeyboardEvent) => {
      if (evt.ctrlKey || evt.altKey || evt.metaKey) {
        // Alt+3 should not challenge. Ignore Ctrl, Alt/Opt, and Win/Cmd.
        return;
      }
      let { key } = evt;
      // Neutralize caps lock to prevent accidental blank usage.
      if (key.length === 1) {
        if (!evt.shiftKey && key >= 'A' && key <= 'Z') {
          // Without shift, can only type lowercase.
          key = key.toLowerCase();
        } else if (evt.shiftKey && key >= 'a' && key <= 'z') {
          // With shift, can only type uppercase.
          key = key.toUpperCase();
        }
      }

      if (currentMode === 'BLIND') {
        const PlayerScoresAndTimes = (): [
          string,
          number,
          string,
          string,
          number,
          string
        ] => {
          const timepenalty = (time: number) => {
            // Calculate a timepenalty for speech purposes only. The backend will
            // also properly calculate this.

            if (time >= 0) {
              return 0;
            }

            const minsOvertime = Math.ceil(Math.abs(time) / 60000);
            return minsOvertime * 10;
          };

          let p0 = gameContext.players[0];
          let p1 = gameContext.players[1];

          let p0Time = examinableTimerContext.p0;
          let p1Time = examinableTimerContext.p1;

          if (props.playerMeta[0].user_id === p1.userID) {
            [p0, p1] = [p1, p0];
            [p0Time, p1Time] = [p1Time, p0Time];
          }

          const playing =
            examinableGameContext.playState !== PlayState.GAME_OVER;
          const applyTimePenalty = !isExamining && playing;
          let p0Score = p0?.score ?? 0;
          if (applyTimePenalty) p0Score -= timepenalty(p0Time);
          let p1Score = p1?.score ?? 0;
          if (applyTimePenalty) p1Score -= timepenalty(p1Time);

          // Always list the player scores and times first
          if (props.playerMeta[1].nickname === props.username) {
            return [
              'you',
              p1Score,
              playerTimeToText(p1Time),
              'opponent',
              p0Score,
              playerTimeToText(p0Time),
            ];
          }
          return [
            'you',
            p0Score,
            playerTimeToText(p0Time),
            'opponent',
            p1Score,
            playerTimeToText(p1Time),
          ];
        };

        const say = (text: string, moreText: string) => {
          const speech = new SpeechSynthesisUtterance(text);
          const lang = 'en-US';
          const rate = 0.8;
          speech.lang = lang;
          speech.rate = rate;
          window.speechSynthesis.cancel();
          speech.onend = () => {
            if (moreText !== '') {
              const moreSpeech = new SpeechSynthesisUtterance(moreText);
              moreSpeech.lang = lang;
              moreSpeech.rate = rate;
              window.speechSynthesis.cancel();
              speechSynthesis.speak(moreSpeech);
            }
          };
          window.speechSynthesis.speak(speech);
        };

        const wordToSayString = (word: string): string => {
          let speech = '';
          let currentNumber = '';
          for (let i = 0; i < word.length; i++) {
            const natoWord = natoPhoneticAlphabet.get(word[i].toUpperCase());
            if (natoWord !== undefined) {
              // Single letters in their own sentences are usually
              // fairly understandable when spoken by TTS. In some cases
              // it is unclear and using the NATO Phonetic Alphabet
              // will remove the ambiguity.
              if (word[i] >= 'a' && word[i] <= 'z') {
                speech += 'blank, ';
              }
              if (blindfoldUseNPA) {
                speech += natoWord + ', ';
              } else {
                const pword = letterPronunciations.get(word[i].toUpperCase());
                speech += pword + ', ';
              }
            } else if (word[i] === '?') {
              speech += 'blank, ';
            } else {
              // It's a number
              let middleOfNumber = false;
              currentNumber += word[i];
              if (i + 1 < word.length) {
                const natoNextWord = natoPhoneticAlphabet.get(
                  word[i + 1].toUpperCase()
                );
                if (natoNextWord === undefined) {
                  middleOfNumber = true;
                }
              }
              if (!middleOfNumber) {
                speech += currentNumber + '. ';
                currentNumber = '';
              }
            }
          }
          return speech;
        };

        const sayGameEvent = (ge: GameEvent) => {
          const type = ge.getType();
          let nickname = 'opponent.';
          if (ge.getNickname() === props.username) {
            nickname = 'you.';
          }
          const playedTiles = ge.getPlayedTiles();
          const mainWord = ge.getWordsFormedList()[0];
          let blankAwareWord = '';
          for (let i = 0; i < playedTiles.length; i++) {
            const tile = playedTiles[i];
            if (tile >= 'a' && tile <= 'z') {
              blankAwareWord += tile;
            } else {
              blankAwareWord += mainWord[i];
            }
          }
          if (type === GameEvent.Type.TILE_PLACEMENT_MOVE) {
            say(
              nickname + ' ' + wordToSayString(ge.getPosition()),
              wordToSayString(blankAwareWord) + ' ' + ge.getScore().toString()
            );
          } else if (type === GameEvent.Type.PHONY_TILES_RETURNED) {
            say(nickname + ' lost challenge', '');
          } else if (type === GameEvent.Type.EXCHANGE) {
            say(nickname + ' exchanged ' + ge.getExchanged(), '');
          } else if (type === GameEvent.Type.PASS) {
            say(nickname + ' passed', '');
          } else if (type === GameEvent.Type.CHALLENGE) {
            say(nickname + ' challenged', '');
          } else if (type === GameEvent.Type.CHALLENGE_BONUS) {
            say(nickname + ' challenge bonus', '');
          } else {
            // This is a bum way to deal with all other events
            // but I am holding out for a better solution to saying events altogether
            say(nickname + ' 5 point challenge or outplay', '');
          }
        };

        const playerTimeToText = (ms: number): string => {
          const neg = ms < 0;
          // eslint-disable-next-line no-param-reassign
          const absms = Math.abs(ms);
          // const mins = Math.floor(ms / 60000);
          let totalSecs;
          if (!neg) {
            totalSecs = Math.ceil(absms / 1000);
          } else {
            totalSecs = Math.floor(absms / 1000);
          }
          const secs = totalSecs % 60;
          const mins = Math.floor(totalSecs / 60);

          let negative = '';
          if (neg) {
            negative = 'negative ';
          }
          let minutes = '';
          if (mins) {
            minutes = singularCount(mins, 'minute', 'minutes') + ' and ';
          }
          return negative + minutes + singularCount(secs, 'second', 'seconds');
        };

        let newBlindfoldCommand = blindfoldCommand;
        if (key === EnterKey) {
          // There is a better way to do this
          // This should be done like the Scorecards
          // are. It should access the Scorecard info somehow
          // but I is of the not knowing.
          if (blindfoldCommand.toUpperCase() === 'P') {
            if (gameContext.turns.length < 2) {
              say('no previous play', '');
            } else {
              sayGameEvent(gameContext.turns[gameContext.turns.length - 2]);
            }
          } else if (blindfoldCommand.toUpperCase() === 'C') {
            if (gameContext.turns.length < 1) {
              say('no current play', '');
            } else {
              sayGameEvent(gameContext.turns[gameContext.turns.length - 1]);
            }
          } else if (blindfoldCommand.toUpperCase() === 'S') {
            const [, p0Score, , , p1Score] = PlayerScoresAndTimes();
            const scoresay = `${p0Score} to ${p1Score}`;
            say(scoresay, '');
          } else if (
            blindfoldCommand.toUpperCase() === 'E' &&
            exchangeAllowed &&
            !props.gameDone
          ) {
            evt.preventDefault();
            if (handleNeitherShortcut.current) handleNeitherShortcut.current();
            setCurrentMode('EXCHANGE_MODAL');
            setBlindfoldCommand('');
            say('exchange modal opened', '');
            return;
          } else if (
            blindfoldCommand.toUpperCase() === 'PASS' &&
            !props.gameDone
          ) {
            makeMove('pass');
            setCurrentMode('NORMAL');
          } else if (
            blindfoldCommand.toUpperCase() === 'CHAL' &&
            !props.gameDone
          ) {
            makeMove('challenge');
            setCurrentMode('NORMAL');
            return;
          } else if (blindfoldCommand.toUpperCase() === 'T') {
            const [, , p0Time, , , p1Time] = PlayerScoresAndTimes();
            const timesay = `${p0Time} to ${p1Time}.`;
            say(timesay, '');
          } else if (blindfoldCommand.toUpperCase() === 'R') {
            say(wordToSayString(props.currentRack), '');
          } else if (blindfoldCommand.toUpperCase() === 'B') {
            const bag = { ...gameContext.pool };
            for (let i = 0; i < props.currentRack.length; i += 1) {
              bag[props.currentRack[i]] -= 1;
            }
            let numTilesRemaining = 0;
            let tilesRemaining = '';
            let blankString = ' ';
            for (const [key, value] of Object.entries(bag)) {
              const letter = key + '. ';
              if (value > 0) {
                numTilesRemaining += value;
                if (key === '?') {
                  blankString = value + ', blank';
                } else {
                  tilesRemaining += value + ', ' + letter;
                }
              }
            }
            say(
              numTilesRemaining +
                ' tiles unseen, ' +
                wordToSayString(tilesRemaining) +
                blankString,
              ''
            );
          } else if (
            blindfoldCommand.charAt(0).toUpperCase() === 'B' &&
            blindfoldCommand.length === 2 &&
            blindfoldCommand.charAt(1).match(/[a-z.]/i)
          ) {
            const bag = { ...gameContext.pool };
            for (let i = 0; i < props.currentRack.length; i += 1) {
              bag[props.currentRack[i]] -= 1;
            }
            let tile = blindfoldCommand.charAt(1).toUpperCase();
            let numTiles = bag[tile];
            if (tile === '.') {
              tile = '?';
              numTiles = bag[tile];
              say(numTiles + ', blank', '');
            } else {
              say(wordToSayString(numTiles + ', ' + tile), '');
            }
          } else if (blindfoldCommand.toUpperCase() === 'N') {
            setBlindfoldUseNPA(!blindfoldUseNPA);
            say(
              'NATO Phonetic Alphabet is ' +
                (!blindfoldUseNPA ? ' enabled.' : ' disabled.'),
              ''
            );
          } else if (blindfoldCommand.toUpperCase() === 'W') {
            if (isMyTurn) {
              say('It is your turn.', '');
            } else {
              say("It is your opponent's turn", '');
            }
          } else if (blindfoldCommand.toUpperCase() === 'L') {
            say(
              'B for bag. C for current play. ' +
                'E for exchange. N for NATO pronunciations. ' +
                'P for the previous play. R for rack. ' +
                'S for score. T for time. W for turn. ' +
                'P, A, S, S, for pass. C, H, A, L, for challenge.',
              ''
            );
          } else {
            const blindfoldCoordinates =
              parseBlindfoldCoordinates(blindfoldCommand);
            if (blindfoldCoordinates !== undefined) {
              // Valid coordinates, place the arrow
              say(wordToSayString(blindfoldCommand), '');
              const board = { ...gameContext.board };
              const existingTile =
                board.letters[
                  blindfoldCoordinates.row * 15 + blindfoldCoordinates.col
                ].trim();
              if (!existingTile) {
                setArrowProperties({
                  row: blindfoldCoordinates.row,
                  col: blindfoldCoordinates.col,
                  horizontal: blindfoldCoordinates.horizontal,
                  show: true,
                });
              }
            } else {
              console.log('invalid command: ', blindfoldCommand);
              say('invalid command', '');
            }
          }

          newBlindfoldCommand = '';
          setCurrentMode('NORMAL');
        } else {
          newBlindfoldCommand = blindfoldCommand + key.toUpperCase();
        }
        setBlindfoldCommand(newBlindfoldCommand);
      } else if (currentMode === 'NORMAL') {
        if (
          key.toUpperCase() === ';' &&
          localStorage?.getItem('enableBlindfoldMode') === 'true'
        ) {
          evt.preventDefault();
          if (handleNeitherShortcut.current) handleNeitherShortcut.current();
          setCurrentMode('BLIND');
          return;
        }
        if (isMyTurn && !props.gameDone) {
          if (key === '2') {
            evt.preventDefault();
            if (handlePassShortcut.current) handlePassShortcut.current();
            return;
          }
          if (key === '3') {
            evt.preventDefault();
            if (handleChallengeShortcut.current)
              handleChallengeShortcut.current();
            return;
          }
          if (key === '4' && exchangeAllowed) {
            evt.preventDefault();
            if (handleNeitherShortcut.current) handleNeitherShortcut.current();
            setCurrentMode('EXCHANGE_MODAL');
            return;
          }
          if (key === '$' && exchangeAllowed) {
            evt.preventDefault();
            makeMove('exchange', props.currentRack);
            return;
          }
        }
        if (key === 'ArrowLeft' || key === 'ArrowRight') {
          evt.preventDefault();
          setArrowProperties({
            ...arrowProperties,
            horizontal: !arrowProperties.horizontal,
          });
          return;
        }
        if (key === 'ArrowDown') {
          evt.preventDefault();
          recallTiles();
          return;
        }
        if (key === 'ArrowUp') {
          evt.preventDefault();
          shuffleTiles();
          return;
        }
        if (key === EnterKey) {
          evt.preventDefault();
          makeMove('commit');
          return;
        }
        if (key === '?') {
          return;
        }
        // This should return a new set of arrow properties, and also set
        // some state further up (the tiles layout with a "just played" type
        // marker)
        const handlerReturn = handleKeyPress(
          arrowProperties,
          props.board,
          key,
          displayedRack,
          placedTiles,
          props.alphabet
        );

        if (handlerReturn === null) {
          return;
        }
        evt.preventDefault();
        setDisplayedRack(handlerReturn.newDisplayedRack);
        setArrowProperties(handlerReturn.newArrow);
        setPlacedTiles(handlerReturn.newPlacedTiles);
        setPlacedTilesTempScore(handlerReturn.playScore);
      }
    },
    [
      arrowProperties,
      blindfoldCommand,
      blindfoldUseNPA,
      gameContext.pool,
      gameContext.board,
      examinableGameContext.playState,
      examinableTimerContext.p0,
      examinableTimerContext.p1,
      gameContext.players,
      gameContext.turns,
      isExamining,
      props.alphabet,
      props.playerMeta,
      props.username,
      currentMode,
      displayedRack,
      exchangeAllowed,
      setDisplayedRack,
      setPlacedTiles,
      setPlacedTilesTempScore,
      setBlindfoldCommand,
      setBlindfoldUseNPA,
      isMyTurn,
      makeMove,
      placedTiles,
      props.board,
      props.currentRack,
      props.gameDone,
      recallTiles,
      shuffleTiles,
    ]
  );

  const handleTileDrop = useCallback(
    (row: number, col: number, rackIndex = -1, tileIndex = -1) => {
      const handlerReturn = handleDroppedTile(
        row,
        col,
        props.board,
        displayedRack,
        placedTiles,
        rackIndex,
        tileIndex,
        props.alphabet
      );
      if (handlerReturn === null) {
        return;
      }
      setDisplayedRack(handlerReturn.newDisplayedRack);
      setPlacedTiles(handlerReturn.newPlacedTiles);
      setPlacedTilesTempScore(handlerReturn.playScore);
      setArrowProperties({ row: 0, col: 0, horizontal: false, show: false });
      if (handlerReturn.isUndesignated) {
        setCurrentMode('BLANK_MODAL');
      }
    },
    [
      displayedRack,
      placedTiles,
      props.alphabet,
      props.board,
      setDisplayedRack,
      setPlacedTilesTempScore,
      setPlacedTiles,
    ]
  );

  const clickToBoard = useCallback(
    (rackIndex: number) => {
      if (
        !arrowProperties.show ||
        arrowProperties.row >= props.board.dim ||
        arrowProperties.col >= props.board.dim
      ) {
        return null;
      }
      const handlerReturn = handleDroppedTile(
        arrowProperties.row,
        arrowProperties.col,
        props.board,
        displayedRack,
        placedTiles,
        rackIndex,
        uniqueTileIdx(arrowProperties.row, arrowProperties.col),
        props.alphabet
      );
      if (handlerReturn === null) {
        return;
      }
      setDisplayedRack(handlerReturn.newDisplayedRack);
      setPlacedTiles(handlerReturn.newPlacedTiles);
      setPlacedTilesTempScore(handlerReturn.playScore);
      if (handlerReturn.isUndesignated) {
        setCurrentMode('BLANK_MODAL');
      }
      let newrow = arrowProperties.row;
      let newcol = arrowProperties.col;

      if (arrowProperties.horizontal) {
        do {
          newcol += 1;
        } while (
          newcol < props.board.dim &&
          newcol >= 0 &&
          props.board.letterAt(newrow, newcol) !== EmptySpace
        );
      } else {
        do {
          newrow += 1;
        } while (
          newrow < props.board.dim &&
          newrow >= 0 &&
          props.board.letterAt(newrow, newcol) !== EmptySpace
        );
      }
      setArrowProperties({
        col: newcol,
        horizontal: arrowProperties.horizontal,
        show: !(newcol === props.board.dim || newrow === props.board.dim),
        row: newrow,
      });
    },
    [
      arrowProperties.col,
      arrowProperties.horizontal,
      arrowProperties.row,
      arrowProperties.show,
      displayedRack,
      placedTiles,
      props.alphabet,
      setDisplayedRack,
      setPlacedTiles,
      setPlacedTilesTempScore,
      props.board,
    ]
  );

  const handleBoardTileClick = useCallback((rune: string) => {
    if (rune === Blank) {
      setCurrentMode('BLANK_MODAL');
    }
  }, []);

  const handleBlankSelection = useCallback(
    (rune: string) => {
      const handlerReturn = designateBlank(
        props.board,
        placedTiles,
        displayedRack,
        rune,
        props.alphabet
      );
      if (handlerReturn === null) {
        return;
      }
      setCurrentMode('NORMAL');
      setPlacedTiles(handlerReturn.newPlacedTiles);
      setPlacedTilesTempScore(handlerReturn.playScore);
    },
    [
      displayedRack,
      placedTiles,
      props.alphabet,
      props.board,
      setPlacedTiles,
      setPlacedTilesTempScore,
    ]
  );

  const handleBlankModalCancel = useCallback(() => {
    setCurrentMode('NORMAL');
  }, []);

  const returnToRack = useCallback(
    (rackIndex: number | undefined, tileIndex: number | undefined) => {
      const handlerReturn = returnTileToRack(
        props.board,
        displayedRack,
        placedTiles,
        props.alphabet,
        rackIndex,
        tileIndex
      );
      if (handlerReturn === null) {
        return;
      }
      setDisplayedRack(handlerReturn.newDisplayedRack);
      setPlacedTiles(handlerReturn.newPlacedTiles);
      setPlacedTilesTempScore(handlerReturn.playScore);
      setArrowProperties({ row: 0, col: 0, horizontal: false, show: false });
    },
    [
      displayedRack,
      placedTiles,
      setPlacedTilesTempScore,
      setDisplayedRack,
      setPlacedTiles,
      props.alphabet,
      props.board,
    ]
  );

  const moveRackTile = useCallback(
    (newIndex: number | undefined, oldIndex: number | undefined) => {
      if (typeof newIndex === 'number' && typeof oldIndex === 'number') {
        const leftIndex = Math.min(oldIndex, newIndex);
        const rightIndex = Math.max(oldIndex, newIndex) + 1;
        // Within only the affected area, replace oldIndex with empty,
        // and then insert that removed tile at the desired place.
        setDisplayedRack(
          displayedRack.substring(0, leftIndex) +
            stableInsertRack(
              displayedRack.substring(leftIndex, oldIndex) +
                EmptySpace +
                displayedRack.substring(oldIndex + 1, rightIndex),
              newIndex - leftIndex,
              displayedRack[oldIndex]
            ) +
            displayedRack.substring(rightIndex)
        );
      }
    },
    [displayedRack, setDisplayedRack]
  );

  const showExchangeModal = useCallback(() => {
    setCurrentMode('EXCHANGE_MODAL');
  }, []);

  const handleExchangeModalOk = useCallback(
    (exchangedTiles: string) => {
      setCurrentMode('NORMAL');
      makeMove('exchange', exchangedTiles);
    },
    [makeMove]
  );

  const rematch = useCallback(() => {
    const evt = new SeekRequest();
    const receiver = new MatchUser();

    let opp = '';
    playerMeta.forEach((p) => {
      if (!(p.nickname === username)) {
        opp = p.nickname;
      }
    });

    if (observer) {
      return;
    }

    receiver.setDisplayName(opp);
    evt.setReceivingUser(receiver);
    evt.setReceiverIsPermanent(true);
    evt.setUserState(SeekState.READY);

    evt.setRematchFor(gameID);
    if (props.tournamentID) {
      evt.setTournamentId(props.tournamentID);
    }
    sendSocketMsg(
      encodeToSocketFmt(MessageType.SEEK_REQUEST, evt.serializeBinary())
    );

    notification.info({
      message: 'Rematch',
      description: `Sent rematch request to ${opp}`,
    });
    console.log('rematching', evt);
  }, [
    observer,
    gameID,
    playerMeta,
    sendSocketMsg,
    username,
    props.tournamentID,
  ]);

  const handleKeyDown = useCallback(
    (e) => {
      if (drawingCanBeEnabled) {
        // To activate a drawing hotkey, type 0, then the hotkey.
        if (currentMode === 'NORMAL' || currentMode === 'DRAWING_HOTKEY') {
          if (e.ctrlKey || e.altKey || e.metaKey) {
            // Do not prevent Ctrl+0/Cmd+0.
          } else {
            if (currentMode === 'DRAWING_HOTKEY') {
              e.preventDefault();
              setCurrentMode('NORMAL');
              handleDrawingKeyDown(e);
              return;
            }
            if (e.key === '0') {
              e.preventDefault();
              setCurrentMode('DRAWING_HOTKEY');
              console.log(
                'You pressed 0. Now press one of these keys:' +
                  '\n0 = Toggle drawing' +
                  '\nU = Undo' +
                  '\nW = Wipe' +
                  '\nF = Freehand mode' +
                  '\nL = Line mode' +
                  '\nA = Arrow mode' +
                  '\nQ = Quadrangle mode' +
                  '\nC = Circle mode' +
                  '\nS = Snap (does not affect freehand)' +
                  '\nD = Do not snap' +
                  '\nR = Red pen' +
                  '\nG = Green pen' +
                  '\nB = Blue pen' +
                  '\nY = Yellow pen' +
                  '\nE = Eraser'
              );
              return;
            }
          }
        }
      }
      if (e.ctrlKey || e.altKey || e.metaKey) {
        // If a modifier key is held, never mind.
      } else {
        // prevent page from scrolling
        if (e.key === 'ArrowDown' || e.key === 'ArrowUp' || e.key === ' ') {
          e.preventDefault();
        }
      }
      keydown(e);
    },
    [currentMode, drawingCanBeEnabled, handleDrawingKeyDown, keydown]
  );
  // Just put this in onKeyPress to block all typeable keys so that typos from
  // placing a tile not on rack also do not trigger type-to-find on firefox.
  const preventFirefoxTypeToSearch = useCallback((e) => {
    e.preventDefault();
  }, []);
  const handlePass = useCallback(() => makeMove('pass'), [makeMove]);
  const handleResign = useCallback(() => makeMove('resign'), [makeMove]);
  const handleChallenge = useCallback(() => makeMove('challenge'), [makeMove]);
  const handleCommit = useCallback(() => makeMove('commit'), [makeMove]);
  const handleExportGCG = useCallback(
    () => gcgExport(props.gameID, props.playerMeta),
    [props.gameID, props.playerMeta]
  );
  const handleExchangeTilesCancel = useCallback(() => {
    setCurrentMode('NORMAL');
  }, []);
  const handleRequestAbort = useCallback(() => {
    sendMetaEvent(GameMetaEvent.EventType.REQUEST_ABORT);
  }, [sendMetaEvent]);
  const handleNudge = useCallback(() => {
    sendMetaEvent(GameMetaEvent.EventType.REQUEST_ADJUDICATION);
  }, [sendMetaEvent]);
  const showAbort = useMemo(() => {
    // This hardcoded number is also on the backend.
    return !props.vsBot && gameContext.turns.length <= 7;
  }, [gameContext.turns, props.vsBot]);
  const showNudge = useMemo(() => {
    // Only show nudge if this is not a tournament/club game and it's not our turn.
    return !isMyTurn && !props.vsBot && props.tournamentID === '';
  }, [isMyTurn, props.tournamentID, props.vsBot]);
  const anonymousTourneyViewer =
    props.tournamentID && props.anonymousViewer && !props.gameDone;
  const nonDirectorAnalyzerDisallowed =
    props.tournamentNonDirectorObserver && props.tournamentPrivateAnalysis;
  const stillWaitingForGameToStart =
    props.currentRack === '' &&
    !props.gameDone &&
    examinableGameContext.playState !== PlayState.WAITING_FOR_FINAL_PASS;
  let gameMetaMessage;
  if (examinableGameEndMessage) {
    gameMetaMessage = examinableGameEndMessage;
  } else if (anonymousTourneyViewer) {
    gameMetaMessage = 'Log in or register to see player tiles';
  } else if (stillWaitingForGameToStart) {
    gameMetaMessage = 'Waiting for game to start...';
  }

  // playerOrder enum seems to ensure we can only have two-player games :-(
  const myId = useMemo(() => {
    const myPlayerOrder = gameContext.nickToPlayerOrder[props.username];
    // eslint-disable-next-line no-nested-ternary
    return myPlayerOrder === 'p0' ? 0 : myPlayerOrder === 'p1' ? 1 : null;
  }, [gameContext.nickToPlayerOrder, props.username]);
  const tileColorId =
    (props.gameDone ? null : myId) ?? examinableGameContext.onturn;

  const gameBoard = (
    <div
      id="board-container"
      ref={boardContainer}
      className="board-container"
      onKeyDown={handleKeyDown}
      onKeyPress={preventFirefoxTypeToSearch}
      tabIndex={-1}
      role="textbox"
    >
      <GameBoard
        tileColorId={tileColorId}
        gridSize={props.board.dim}
        gridLayout={props.board.gridLayout}
        handleBoardTileClick={handleBoardTileClick}
        handleTileDrop={handleTileDrop}
        tilesLayout={props.board.letters}
        lastPlayedTiles={examinableGameContext.lastPlayedTiles}
        playerOfTileAt={examinableGameContext.playerOfTileAt}
        tentativeTiles={placedTiles}
        tentativeTileScore={placedTilesTempScore}
        currentRack={props.currentRack}
        squareClicked={squareClicked}
        placementArrowProperties={arrowProperties}
        handleSetHover={props.handleSetHover}
        handleUnsetHover={props.handleUnsetHover}
        definitionPopover={props.definitionPopover}
        alphabet={props.alphabet}
        recallOneTile={recallOneTile}
      />

      {gameMetaMessage && !props.puzzleMode ? (
        <GameMetaMessage message={gameMetaMessage} />
      ) : (
        <Affix offsetTop={126} className="rack-affix">
          <div className="rack-container">
            <Tooltip
              title="Reset Rack &darr;"
              placement="bottomRight"
              mouseEnterDelay={0.1}
              mouseLeaveDelay={0.01}
              color={colors.colorPrimary}
            >
              <Button
                shape="circle"
                icon={<ArrowDownOutlined />}
                type="primary"
                onClick={recallTiles}
              />
            </Tooltip>
            <Rack
              tileColorId={tileColorId}
              letters={displayedRack}
              grabbable
              returnToRack={returnToRack}
              onTileClick={clickToBoard}
              moveRackTile={moveRackTile}
              alphabet={props.alphabet}
            />
            <Tooltip
              title="Shuffle &uarr;"
              placement="bottomLeft"
              mouseEnterDelay={0.1}
              mouseLeaveDelay={0.01}
              color={colors.colorPrimary}
            >
              <Button
                shape="circle"
                icon={<SyncOutlined />}
                type="primary"
                onClick={shuffleTiles}
                autoFocus={true}
              />
            </Tooltip>
          </div>
        </Affix>
      )}
      {isTouchDevice() ? <TilePreview gridDim={props.board.dim} /> : null}
      {!anonymousTourneyViewer && !props.puzzleMode && (
        <GameControls
          isExamining={isExamining}
          myTurn={isMyTurn}
          finalPassOrChallenge={
            examinableGameContext.playState === PlayState.WAITING_FOR_FINAL_PASS
          }
          allowAnalysis={
            nonDirectorAnalyzerDisallowed
              ? examinableGameContext.playState === PlayState.GAME_OVER
              : true
          }
          exchangeAllowed={exchangeAllowed}
          observer={observer}
          onRecall={recallTiles}
          showExchangeModal={showExchangeModal}
          onPass={handlePass}
          onResign={handleResign}
          onRequestAbort={handleRequestAbort}
          onNudge={handleNudge}
          onChallenge={handleChallenge}
          onCommit={handleCommit}
          onRematch={props.handleAcceptRematch ?? rematch}
          onExamine={handleExamineStart}
          onExportGCG={handleExportGCG}
          showNudge={showNudge}
          showAbort={showAbort}
          showRematch={examinableGameEndMessage !== ''}
          gameEndControls={examinableGameEndMessage !== '' || props.gameDone}
          currentRack={props.currentRack}
          tournamentSlug={props.tournamentSlug}
          tournamentPairedMode={props.tournamentPairedMode}
          lexicon={props.lexicon}
          challengeRule={props.challengeRule}
          setHandlePassShortcut={setHandlePassShortcut}
          setHandleChallengeShortcut={setHandleChallengeShortcut}
          setHandleNeitherShortcut={setHandleNeitherShortcut}
        />
      )}
      {props.puzzleMode && props.puzzleSolved === PuzzleStatus.UNANSWERED && (
        <Affix offsetTop={126} className="rack-affix">
          <GameControls
            isExamining={false}
            myTurn={true}
            finalPassOrChallenge={
              examinableGameContext.playState ===
              PlayState.WAITING_FOR_FINAL_PASS
            }
            allowAnalysis={false}
            exchangeAllowed={exchangeAllowed}
            observer={false}
            onRecall={recallTiles}
            showExchangeModal={showExchangeModal}
            onPass={handlePass}
            onResign={handleResign}
            onRequestAbort={handleRequestAbort}
            onNudge={handleNudge}
            onChallenge={handleChallenge}
            onCommit={handleCommit}
            onRematch={props.handleAcceptRematch ?? rematch}
            onExamine={() => {}}
            onExportGCG={() => {}}
            showNudge={false}
            showAbort={false}
            showRematch={false}
            gameEndControls={false}
            currentRack={props.currentRack}
            tournamentSlug={props.tournamentSlug}
            tournamentPairedMode={props.tournamentPairedMode}
            lexicon={props.lexicon}
            challengeRule={props.challengeRule}
            setHandlePassShortcut={setHandlePassShortcut}
            setHandleChallengeShortcut={setHandleChallengeShortcut}
            setHandleNeitherShortcut={setHandleNeitherShortcut}
            puzzleMode={true}
          />
        </Affix>
      )}
      <ExchangeTiles
        tileColorId={tileColorId}
        alphabet={props.alphabet}
        rack={props.currentRack}
        modalVisible={currentMode === 'EXCHANGE_MODAL'}
        onOk={handleExchangeModalOk}
        onCancel={handleExchangeTilesCancel}
      />
      <Modal
        className="blank-modal"
        title="Designate your blank"
        visible={currentMode === 'BLANK_MODAL'}
        onCancel={handleBlankModalCancel}
        width={360}
        footer={null}
      >
        <BlankSelector
          tileColorId={tileColorId}
          handleSelection={handleBlankSelection}
          alphabet={props.alphabet}
        />
      </Modal>
    </div>
  );
  if (!isTouchDevice) {
    return gameBoard;
  }
  return <DndProvider backend={TouchBackend}>{gameBoard}</DndProvider>;
});<|MERGE_RESOLUTION|>--- conflicted
+++ resolved
@@ -281,15 +281,10 @@
   const {
     board,
     gameID,
-<<<<<<< HEAD
     playerMeta,
     sendSocketMsg,
     sendGameplayEvent,
-=======
     handleUnsetHover,
-    playerMeta,
-    sendSocketMsg,
->>>>>>> d53580e2
     username,
   } = props;
 
