--- conflicted
+++ resolved
@@ -13,11 +13,8 @@
 import { GameMetadata, RecentGamesResponse } from '../gameroom/game_info';
 import { GamesHistoryCard } from './games_history';
 import { UsernameWithContext } from '../shared/usernameWithContext';
-<<<<<<< HEAD
 import { preferredSortOrder, setPreferredSortOrder } from '../store/constants';
 import { moderateUser } from '../mod/moderate';
-=======
->>>>>>> 329f2bae
 
 type ProfileResponse = {
   first_name: string;
