--- conflicted
+++ resolved
@@ -1,5 +1,5 @@
 import React, { useCallback, useEffect, useMemo, useRef } from 'react';
-import { Link, useLocation, useParams } from 'react-router-dom';
+import { Link, useLocation, useNavigate, useParams } from 'react-router-dom';
 import { Card, Carousel, notification } from 'antd';
 import axios, { AxiosError } from 'axios';
 import { useMountedState } from '../utils/mounted';
@@ -219,7 +219,13 @@
   const { useState } = useMountedState();
 
   const gamesPageSize = 24;
+  const { loginState } = useLoginStateStoreContext();
   const { username } = useParams();
+  const navigate = useNavigate();
+  const viewer = loginState.loggedIn ? loginState.username : undefined;
+  if (viewer && !username) {
+    navigate(`/profile/${viewer}`, { replace: true });
+  }
   const location = useLocation();
   // Show username's profile
   const [ratings, setRatings] = useState<ProfileRatings | null>(null);
@@ -238,18 +244,13 @@
     offset: number;
     array: Array<GameMetadata>;
   }>({ numGames: gamesPageSize, offset: 0, array: [] });
-  const { loginState } = useLoginStateStoreContext();
-  const { username: viewer } = loginState;
   const [recentGamesOffset, setRecentGamesOffset] = useState(0);
   const [missingBirthdate, setMissingBirthdate] = useState(true); // always true except for self
 
   useEffect(() => {
-<<<<<<< HEAD
-=======
     if (!username) {
       return;
     }
->>>>>>> 284a7394
     axios
       .post<ProfileResponse>(
         toAPIUrl('user_service.ProfileService', 'GetProfile'),
@@ -281,12 +282,9 @@
   const reentrancyCheck = useRef<Record<string, never>>();
 
   useEffect(() => {
-<<<<<<< HEAD
-=======
     if (!username) {
       return;
     }
->>>>>>> 284a7394
     const hiddenObject = {}; // allocate a new thing every time
     reentrancyCheck.current = hiddenObject;
     (async () => {
@@ -627,8 +625,11 @@
         </div>
       )}
 
-      {userFetched && !userID && (
+      {userFetched && !userID && username && (
         <div className="not-found">User not found.</div>
+      )}
+      {!username && (
+        <div className="not-found">Login or register to view your profile.</div>
       )}
     </>
   );
