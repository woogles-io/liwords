import {
  GameRequest,
  GameRules,
  MessageType,
  RatingMode,
  SeekRequest,
  SeekState,
  SoughtGameProcessEvent,
} from '../gen/api/proto/realtime/realtime_pb';
import { ChallengeRuleMap } from '../gen/macondo/api/proto/macondo/macondo_pb';
import { SoughtGame } from '../store/reducers/lobby_reducer';
import { encodeToSocketFmt } from '../utils/protobuf';
import { BotTypesEnumProperties } from './bots';

export const defaultLetterDistribution = (lexicon: string): string => {
  const lowercasedLexicon = lexicon.toLowerCase();
  if (lowercasedLexicon.startsWith('rd')) {
    return 'german';
  } else if (lowercasedLexicon.startsWith('nsf')) {
    return 'norwegian';
  } else if (lowercasedLexicon.startsWith('fra')) {
    return 'french';
  } else {
    return 'english';
  }
};

export const sendSeek = (
  game: SoughtGame,
  sendSocketMsg: (msg: Uint8Array) => void
): void => {
  const sr = new SeekRequest();
  const gr = new GameRequest();
  const rules = new GameRules();
  rules.setBoardLayoutName('CrosswordGame');
  rules.setVariantName(game.variant);
  rules.setLetterDistributionName(defaultLetterDistribution(game.lexicon));

  gr.setChallengeRule(
    game.challengeRule as ChallengeRuleMap[keyof ChallengeRuleMap]
  );
  gr.setLexicon(game.lexicon);
  gr.setInitialTimeSeconds(game.initialTimeSecs);
  gr.setMaxOvertimeMinutes(game.maxOvertimeMinutes);
  gr.setIncrementSeconds(game.incrementSecs);
  gr.setRules(rules);
  gr.setRatingMode(game.rated ? RatingMode.RATED : RatingMode.CASUAL);
  gr.setPlayerVsBot(game.playerVsBot);
  if (game.playerVsBot) {
    gr.setBotType(BotTypesEnumProperties[game.botType].botCode(game.lexicon));
  }
<<<<<<< HEAD
  sr.setUserState(SeekState.PRESENT);
=======

  sr.setUserState(SeekState.READY);
  sr.setMinimumRatingRange(game.minRatingRange);
  sr.setMaximumRatingRange(game.maxRatingRange);
>>>>>>> 916c1c2e

  if (!game.receiverIsPermanent) {
    console.log('this is a seek request');
  } else {
    // We make it a match request if the receiver is non-empty, or if playerVsBot.
    sr.setReceivingUser(game.receiver);
    sr.setTournamentId(game.tournamentID);
    sr.setReceiverIsPermanent(true);
    console.log('this is a match request');
  }
  sr.setGameRequest(gr);
  console.log('sr: ', sr.toObject(), game);
  sendSocketMsg(
    encodeToSocketFmt(MessageType.SEEK_REQUEST, sr.serializeBinary())
  );
};

export const sendAcceptOffer = (
  seekRequest: Uint8Array,
  sendSocketMsg: (msg: Uint8Array) => void
): void => {
  sendSocketMsg(encodeToSocketFmt(MessageType.SEEK_REQUEST, seekRequest));
};

export const sendAccept = (
  seekID: string,
  sendSocketMsg: (msg: Uint8Array) => void
): void => {
  // Eventually use the ID.
  const sa = new SoughtGameProcessEvent();
  sa.setRequestId(seekID);
  sendSocketMsg(
    encodeToSocketFmt(
      MessageType.SOUGHT_GAME_PROCESS_EVENT,
      sa.serializeBinary()
    )
  );
};<|MERGE_RESOLUTION|>--- conflicted
+++ resolved
@@ -1,6 +1,7 @@
 import {
   GameRequest,
   GameRules,
+  MatchUser,
   MessageType,
   RatingMode,
   SeekRequest,
@@ -25,13 +26,10 @@
   }
 };
 
-export const sendSeek = (
-  game: SoughtGame,
-  sendSocketMsg: (msg: Uint8Array) => void
-): void => {
-  const sr = new SeekRequest();
+const buildGameRequestFromSoughtGame = (game: SoughtGame) => {
+  const rules = new GameRules();
   const gr = new GameRequest();
-  const rules = new GameRules();
+
   rules.setBoardLayoutName('CrosswordGame');
   rules.setVariantName(game.variant);
   rules.setLetterDistributionName(defaultLetterDistribution(game.lexicon));
@@ -49,14 +47,19 @@
   if (game.playerVsBot) {
     gr.setBotType(BotTypesEnumProperties[game.botType].botCode(game.lexicon));
   }
-<<<<<<< HEAD
+  return gr;
+};
+
+export const sendSeek = (
+  game: SoughtGame,
+  sendSocketMsg: (msg: Uint8Array) => void
+): void => {
+  const sr = new SeekRequest();
+  const gr = buildGameRequestFromSoughtGame(game);
+
   sr.setUserState(SeekState.PRESENT);
-=======
-
-  sr.setUserState(SeekState.READY);
   sr.setMinimumRatingRange(game.minRatingRange);
   sr.setMaximumRatingRange(game.maxRatingRange);
->>>>>>> 916c1c2e
 
   if (!game.receiverIsPermanent) {
     console.log('this is a seek request');
@@ -75,10 +78,19 @@
 };
 
 export const sendAcceptOffer = (
-  seekRequest: Uint8Array,
-  sendSocketMsg: (msg: Uint8Array) => void
+  sr: SeekRequest | undefined,
+  sendSocketMsg: (msg: Uint8Array) => void,
+  user: MatchUser,
+  connId: string
 ): void => {
-  sendSocketMsg(encodeToSocketFmt(MessageType.SEEK_REQUEST, seekRequest));
+  if (sr) {
+    sr.setReceivingUser(user);
+    sr.setReceiverState(SeekState.PRESENT);
+    sr.setReceiverConnectionId(connId);
+    sendSocketMsg(
+      encodeToSocketFmt(MessageType.SEEK_REQUEST, sr.serializeBinary())
+    );
+  }
 };
 
 export const sendAccept = (
