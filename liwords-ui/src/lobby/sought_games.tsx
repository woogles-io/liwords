/* eslint-disable jsx-a11y/click-events-have-key-events */
/* eslint-disable jsx-a11y/no-noninteractive-element-interactions */
import { Popconfirm, Table, Tooltip } from 'antd';
import React, { ReactNode } from 'react';
import { FundOutlined, ExportOutlined } from '@ant-design/icons/lib';
import {
  calculateTotalTime,
  challRuleToStr,
  timeCtrlToDisplayName,
  timeToString,
} from '../store/constants';
import {
  SoughtGame,
  matchesRatingFormula,
} from '../store/reducers/lobby_reducer';
import { useMountedState } from '../utils/mounted';
import { PlayerAvatar } from '../shared/player_avatar';
import { DisplayUserFlag } from '../shared/display_flag';
import { RatingBadge } from './rating_badge';
import { VariantIcon } from '../shared/variant_icons';
import { MatchLexiconDisplay } from '../shared/lexicon_display';
import { ProfileUpdate } from '../gen/api/proto/realtime/realtime_pb';

export const timeFormat = (
  initialTimeSecs: number,
  incrementSecs: number,
  maxOvertime: number
): string => {
  const label = timeCtrlToDisplayName(
    initialTimeSecs,
    incrementSecs,
    maxOvertime
  )[0];

  return `${label} ${timeToString(
    initialTimeSecs,
    incrementSecs,
    maxOvertime
  )}`;
};

export const challengeFormat = (cr: number) => {
  return (
    <span className={`challenge-rule mode_${challRuleToStr(cr)}`}>
      {challRuleToStr(cr)}
    </span>
  );
};

type PlayerProps = {
  userID?: string;
  username: string;
};

export const PlayerDisplay = (props: PlayerProps) => {
  return (
    <div className="player-display">
      <PlayerAvatar
        player={{
          user_id: props.userID,
          nickname: props.username,
        }}
      />
      <span className="player-name">{props.username}</span>
      <DisplayUserFlag uuid={props.userID} />
    </div>
  );
};

type Props = {
  isMatch?: boolean;
  newGame: (seekID: string) => void;
  onOfferAccept: (req: Uint8Array) => void;
  userID?: string;
  username?: string;
  requests: Array<SoughtGame>;
  ratings?: { [key: string]: ProfileUpdate.Rating };
};
export const SoughtGames = (props: Props) => {
  const { useState } = useMountedState();
  const [cancelVisible, setCancelVisible] = useState(false);
  const columns = [
    {
      title: 'Player',
      className: 'seeker',
      dataIndex: 'seeker',
      key: 'seeker',
    },
    {
      title: 'Rating',
      className: 'rating',
      dataIndex: 'ratingBadge',
      key: 'rating',
      sorter: (a: SoughtGameTableData, b: SoughtGameTableData) =>
        parseInt(a.rating) - parseInt(b.rating),
    },
    {
      title: 'Words',
      className: 'lexicon',
      dataIndex: 'lexicon',
      key: 'lexicon',
      filters: [
        'CSW19',
        'NWL20',
        'NWL18',
        'ECWL',
        'RD28',
        'FRA20',
        'NSF21',
      ].map((l) => ({
        text: <MatchLexiconDisplay lexiconCode={l} />,
        value: l,
      })),
      filterMultiple: false,
      onFilter: (
        value: string | number | boolean,
        record: SoughtGameTableData
      ) => record.lexiconCode.indexOf(value.toString()) === 0,
    },
    {
      title: 'Time',
      className: 'time',
      dataIndex: 'time',
      key: 'time',
      sorter: (a: SoughtGameTableData, b: SoughtGameTableData) =>
        a.totalTime - b.totalTime,
    },
    {
      title: 'Details',
      className: 'details',
      dataIndex: 'details',
      key: 'details',
    },
  ];

  type SoughtGameTableData = {
    seeker: string | ReactNode;
    rating: string;
    ratingBadge?: ReactNode;
    lexicon: ReactNode;
    lexiconCode: string;
    time: string;
    totalTime: number;
    details?: ReactNode;
    outgoing: boolean;
    req?: Uint8Array;
    seekID: string;
  };

  const formatGameData = (games: SoughtGame[]): SoughtGameTableData[] => {
<<<<<<< HEAD
    const gameData: SoughtGameTableData[] = games.map(
      (sg: SoughtGame): SoughtGameTableData => {
        const getDetails = () => {
          return (
            <>
              <VariantIcon vcode={sg.variant} />{' '}
              {challengeFormat(sg.challengeRule)}
              {sg.rated ? (
                <Tooltip title="Rated">
                  <FundOutlined />
                </Tooltip>
              ) : null}
            </>
          );
        };
        const outgoing = sg.seeker === props.username;
        return {
          seeker: outgoing ? (
            <Popconfirm
              title="Do you want to cancel this game?"
              onConfirm={() => {
                props.newGame(sg.seekID);
                setCancelVisible(false);
              }}
              okText="Yes"
              cancelText="No"
              onCancel={() => {
                console.log('trying', setCancelVisible, cancelVisible);
                setCancelVisible(false);
              }}
              onVisibleChange={(visible) => {
                setCancelVisible(visible);
              }}
              visible={cancelVisible}
            >
              <div>
                <ExportOutlined />
                {` ${sg.receiver?.getDisplayName() || 'Seeking...'}`}
              </div>
            </Popconfirm>
          ) : (
            <PlayerDisplay userID={sg.seekerID!} username={sg.seeker} />
          ),
          rating: outgoing ? '' : sg.userRating,
          ratingBadge: outgoing ? null : <RatingBadge rating={sg.userRating} />,
          lexicon: <MatchLexiconDisplay lexiconCode={sg.lexicon} />,
          time: timeFormat(
            sg.initialTimeSecs,
            sg.incrementSecs,
            sg.maxOvertimeMinutes
          ),
          totalTime: calculateTotalTime(
            sg.initialTimeSecs,
            sg.incrementSecs,
            sg.maxOvertimeMinutes
          ),
          details: getDetails(),
          outgoing,
          req: sg.originalRequest,
          seekID: sg.seekID,
          lexiconCode: sg.lexicon,
        };
      }
    );
=======
    const gameData: SoughtGameTableData[] = games
      .filter((sg: SoughtGame) => {
        if (sg.seeker === props.username || sg.receiverIsPermanent) {
          // If we are the seeker, or if it's a match request, always show it.
          return true;
        }
        if (props.ratings && matchesRatingFormula(sg, props.ratings)) {
          return true;
        }
        return false;
      })
      .map(
        (sg: SoughtGame): SoughtGameTableData => {
          const getDetails = () => {
            return (
              <>
                <VariantIcon vcode={sg.variant} />{' '}
                {challengeFormat(sg.challengeRule)}
                {sg.rated ? (
                  <Tooltip title="Rated">
                    <FundOutlined />
                  </Tooltip>
                ) : null}
              </>
            );
          };
          const outgoing = sg.seeker === props.username;
          return {
            seeker: outgoing ? (
              <Popconfirm
                title="Do you want to cancel this game?"
                onConfirm={() => {
                  props.newGame(sg.seekID);
                  setCancelVisible(false);
                }}
                okText="Yes"
                cancelText="No"
                onCancel={() => {
                  console.log('trying', setCancelVisible, cancelVisible);
                  setCancelVisible(false);
                }}
                onVisibleChange={(visible) => {
                  setCancelVisible(visible);
                }}
                visible={cancelVisible}
              >
                <div>
                  <ExportOutlined />
                  {` ${sg.receiver?.getDisplayName() || 'Seeking...'}`}
                </div>
              </Popconfirm>
            ) : (
              <PlayerDisplay userID={sg.seekerID!} username={sg.seeker} />
            ),
            rating: outgoing ? '' : sg.userRating,
            ratingBadge: outgoing ? null : (
              <RatingBadge rating={sg.userRating} />
            ),
            lexicon: <MatchLexiconDisplay lexiconCode={sg.lexicon} />,
            time: timeFormat(
              sg.initialTimeSecs,
              sg.incrementSecs,
              sg.maxOvertimeMinutes
            ),
            totalTime: calculateTotalTime(
              sg.initialTimeSecs,
              sg.incrementSecs,
              sg.maxOvertimeMinutes
            ),
            details: getDetails(),
            outgoing,
            seekID: sg.seekID,
            lexiconCode: sg.lexicon,
          };
        }
      );
>>>>>>> 916c1c2e
    return gameData;
  };

  return (
    <>
      {props.isMatch ? <h4>Match requests</h4> : <h4>Available games</h4>}
      <Table
        className={`games ${props.isMatch ? 'match' : 'seek'}`}
        dataSource={formatGameData(props.requests)}
        columns={columns}
        pagination={false}
        rowKey="seekID"
        showSorterTooltip={false}
        onRow={(record) => {
          return {
            onClick: () => {
              if (!record.outgoing) {
                if (record.req) {
                  props.onOfferAccept(record.req);
                }
              } else if (!cancelVisible) {
                setCancelVisible(true);
              }
            },
          };
        }}
        rowClassName={(record) => {
          if (record.outgoing) {
            return 'game-listing outgoing';
          }
          return 'game-listing';
        }}
      />
    </>
  );
};<|MERGE_RESOLUTION|>--- conflicted
+++ resolved
@@ -70,11 +70,11 @@
 type Props = {
   isMatch?: boolean;
   newGame: (seekID: string) => void;
-  onOfferAccept: (req: Uint8Array) => void;
+  onOfferAccept: (sr: Uint8Array | undefined) => void;
+  ratings?: { [key: string]: ProfileUpdate.Rating };
+  requests: Array<SoughtGame>;
   userID?: string;
   username?: string;
-  requests: Array<SoughtGame>;
-  ratings?: { [key: string]: ProfileUpdate.Rating };
 };
 export const SoughtGames = (props: Props) => {
   const { useState } = useMountedState();
@@ -143,77 +143,11 @@
     totalTime: number;
     details?: ReactNode;
     outgoing: boolean;
-    req?: Uint8Array;
     seekID: string;
+    request?: Uint8Array;
   };
 
   const formatGameData = (games: SoughtGame[]): SoughtGameTableData[] => {
-<<<<<<< HEAD
-    const gameData: SoughtGameTableData[] = games.map(
-      (sg: SoughtGame): SoughtGameTableData => {
-        const getDetails = () => {
-          return (
-            <>
-              <VariantIcon vcode={sg.variant} />{' '}
-              {challengeFormat(sg.challengeRule)}
-              {sg.rated ? (
-                <Tooltip title="Rated">
-                  <FundOutlined />
-                </Tooltip>
-              ) : null}
-            </>
-          );
-        };
-        const outgoing = sg.seeker === props.username;
-        return {
-          seeker: outgoing ? (
-            <Popconfirm
-              title="Do you want to cancel this game?"
-              onConfirm={() => {
-                props.newGame(sg.seekID);
-                setCancelVisible(false);
-              }}
-              okText="Yes"
-              cancelText="No"
-              onCancel={() => {
-                console.log('trying', setCancelVisible, cancelVisible);
-                setCancelVisible(false);
-              }}
-              onVisibleChange={(visible) => {
-                setCancelVisible(visible);
-              }}
-              visible={cancelVisible}
-            >
-              <div>
-                <ExportOutlined />
-                {` ${sg.receiver?.getDisplayName() || 'Seeking...'}`}
-              </div>
-            </Popconfirm>
-          ) : (
-            <PlayerDisplay userID={sg.seekerID!} username={sg.seeker} />
-          ),
-          rating: outgoing ? '' : sg.userRating,
-          ratingBadge: outgoing ? null : <RatingBadge rating={sg.userRating} />,
-          lexicon: <MatchLexiconDisplay lexiconCode={sg.lexicon} />,
-          time: timeFormat(
-            sg.initialTimeSecs,
-            sg.incrementSecs,
-            sg.maxOvertimeMinutes
-          ),
-          totalTime: calculateTotalTime(
-            sg.initialTimeSecs,
-            sg.incrementSecs,
-            sg.maxOvertimeMinutes
-          ),
-          details: getDetails(),
-          outgoing,
-          req: sg.originalRequest,
-          seekID: sg.seekID,
-          lexiconCode: sg.lexicon,
-        };
-      }
-    );
-=======
     const gameData: SoughtGameTableData[] = games
       .filter((sg: SoughtGame) => {
         if (sg.seeker === props.username || sg.receiverIsPermanent) {
@@ -286,11 +220,11 @@
             details: getDetails(),
             outgoing,
             seekID: sg.seekID,
+            request: sg.originalRequest,
             lexiconCode: sg.lexicon,
           };
         }
       );
->>>>>>> 916c1c2e
     return gameData;
   };
 
@@ -308,9 +242,8 @@
           return {
             onClick: () => {
               if (!record.outgoing) {
-                if (record.req) {
-                  props.onOfferAccept(record.req);
-                }
+                console.log(record);
+                props.onOfferAccept(record.request);
               } else if (!cancelVisible) {
                 setCancelVisible(true);
               }
