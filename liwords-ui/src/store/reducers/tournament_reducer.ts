--- conflicted
+++ resolved
@@ -69,7 +69,7 @@
   divisions: {},
 };
 
-<<<<<<< HEAD
+
 export enum TourneyStatus {
   PRETOURNEY = 'PRETOURNEY',
   ROUND_BYE = 'ROUND_BYE',
@@ -93,7 +93,8 @@
 export const defaultCompetitorState = {
   isRegistered: false,
   currentRound: 0,
-=======
+};
+
 const divisionDataResponseToObj = (
   dd: TournamentDivisionDataResponse
 ): Division => {
@@ -121,7 +122,6 @@
   });
   ret.roundInfo = roundInfo;
   return ret;
->>>>>>> 04872371
 };
 
 export function TournamentReducer(
