--- conflicted
+++ resolved
@@ -29,7 +29,6 @@
 } from './reducers/tournament_reducer';
 import { MetaEventState, MetaStates } from './meta_game_events';
 import { StandardEnglishAlphabet } from '../constants/alphabets';
-<<<<<<< HEAD
 import {
   LiwordsSocket,
   LiwordsSocketContext,
@@ -38,10 +37,8 @@
   useLiwordsSocketContext,
 } from '../socket/socket';
 import { useOnSocketMsg } from './socket_handlers';
-=======
 import { SeekRequest } from '../gen/api/proto/ipc/omgseeks_pb';
 import { ServerChallengeResultEvent } from '../gen/api/proto/ipc/omgwords_pb';
->>>>>>> b04dc886
 
 export enum ChatEntityType {
   UserChat,
