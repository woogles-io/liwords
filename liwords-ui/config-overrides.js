--- conflicted
+++ resolved
@@ -25,7 +25,6 @@
         ...config.webSocketServer.options,
         path: process.env.WDS_SOCKET_PATH,
       };
-<<<<<<< HEAD
       if (process.env.WDS_PROXY) {
         console.log('Webpack dev-server proxy is on...');
         config.proxy = {
@@ -38,12 +37,10 @@
             }
         };
       }
-=======
       config.client = {
         ...config.client,
         overlay: false,
       };
->>>>>>> 662dff04
       return config;
     }
   }
