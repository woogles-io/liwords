{
    "name": "liwords-ui",
    "version": "0.2.0",
    "private": true,
    "dependencies": {
        "@ant-design/icons": "^4.7.0",
        "@bufbuild/protobuf": "^0.2.1",
        "@domino14/connect-web": "^0.3.1",
        "@stripe/stripe-js": "^1.13.2",
        "@testing-library/jest-dom": "^5.16.3",
        "@testing-library/react": "^12.1.4",
        "@testing-library/user-event": "^14.0.4",
        "@types/jest": "^27.4.1",
        "@types/node": "^17.0.23",
        "@types/qs": "^6.9.6",
        "@types/react": "^17.0.43",
        "@types/react-dom": "^17.0.14",
        "@types/react-router-dom": "^5.1.7",
<<<<<<< HEAD
        "antd": "^4.12.3",
        "immer": "^9.0.16",
=======
        "antd": "^4.24.7",
>>>>>>> f0971419
        "jwt-decode": "^3.1.2",
        "moment": "^2.29.1",
        "qs": "^6.9.6",
        "react": "^17.0.2",
        "react-app-rewired": "^2.1.8",
        "react-dnd": "^11.1.3",
        "react-dnd-touch-backend": "^11.1.3",
        "react-dom": "^17.0.2",
        "react-easy-crop": "^3.3.3",
        "react-markdown": "^8.0.2",
        "react-router-dom": "^6.3.0",
        "react-use-websocket": "^3.0.0",
        "source-map-explorer": "^2.5.3",
        "wolges-wasm": "file:wolges-wasm-pkg"
    },
    "scripts": {
        "analyze": "source-map-explorer 'build/static/js/*.js'",
        "start": "react-app-rewired start",
        "build": "react-app-rewired build",
        "test": "react-app-rewired test",
        "eject": "react-scripts eject",
        "lint": "eslint --ext .js,.jsx,.ts,.tsx src --color",
        "format": "prettier --write 'src/**/*.{ts,tsx,scss,css,json}'",
        "isready": "npm run format && npm run lint && npm run build"
    },
    "eslintConfig": {
        "extends": "react-app"
    },
    "devDependencies": {
        "@typescript-eslint/eslint-plugin": "5.17.0",
        "@typescript-eslint/parser": "5.17.0",
        "eslint-config-airbnb": "19.0.4",
        "eslint-config-airbnb-typescript": "16.2.0",
        "eslint-config-prettier": "8.5.0",
        "eslint-import-resolver-typescript": "2.7.1",
        "eslint-loader": "4.0.2",
        "eslint-plugin-import": "2.25.4",
        "eslint-plugin-jsx-a11y": "6.5.1",
        "eslint-plugin-prettier": "4.0.0",
        "eslint-plugin-react": "7.29.4",
        "eslint-plugin-react-hooks": "4.4.0",
        "prettier": "2.6.2",
        "prettier-eslint": "13.0.0",
        "prettier-eslint-cli": "5.0.1",
        "react-scripts": "^5.0.1",
        "sass": "1.49.11",
        "typescript": "^4.6.3"
    },
    "browserslist": {
        "production": [
            ">0.2%",
            "not dead",
            "not op_mini all"
        ],
        "development": [
            "last 1 chrome version",
            "last 1 firefox version",
            "last 1 safari version"
        ]
    }
}<|MERGE_RESOLUTION|>--- conflicted
+++ resolved
@@ -16,12 +16,7 @@
         "@types/react": "^17.0.43",
         "@types/react-dom": "^17.0.14",
         "@types/react-router-dom": "^5.1.7",
-<<<<<<< HEAD
-        "antd": "^4.12.3",
-        "immer": "^9.0.16",
-=======
         "antd": "^4.24.7",
->>>>>>> f0971419
         "jwt-decode": "^3.1.2",
         "moment": "^2.29.1",
         "qs": "^6.9.6",
