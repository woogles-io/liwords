package entity

import (
	"database/sql/driver"
	"encoding/json"
	"errors"
	"strings"
	"time"

	"github.com/domino14/liwords/pkg/glicko"
	"github.com/domino14/macondo/game"
)

// SingleRating encodes a whole Glicko-225 rating object.
type SingleRating struct {
	Rating          float64 `json:"r"`
	RatingDeviation float64 `json:"rd"`
	Volatility      float64 `json:"v"`
	// This is the last game timestamp for this user for THIS variant:
	LastGameTimestamp int64 `json:"ts"`
}

// Ratings gets stored into a PostgreSQL database.
type Ratings struct {
	Data map[VariantKey]SingleRating
}

type VariantKey string

<<<<<<< HEAD
func NewDefaultRating(lastGameIsNow bool) *SingleRating {
	lastGameTimeStamp := int64(0)
	if lastGameIsNow {
		lastGameTimeStamp = time.Now().Unix()
	}
	time.Now().Unix()
	return &SingleRating{
		Rating:            float64(glicko.InitialRating),
		RatingDeviation:   float64(glicko.InitialRatingDeviation),
		Volatility:        glicko.InitialVolatility,
		LastGameTimestamp: int64(lastGameTimeStamp),
	}
}
=======
const PuzzleVariant = "puzzle"
>>>>>>> fb6908f7

func ToVariantKey(lexiconName string, variantName game.Variant, timeControl TimeControl) VariantKey {
	return VariantKey(transformLexiconName(lexiconName) + "." + string(variantName) + "." + string(timeControl))
}

func LexiconToPuzzleVariantKey(lexicon string) VariantKey {
	return ToVariantKey(lexicon, PuzzleVariant, TCCorres)
}

func (r *Ratings) Value() (driver.Value, error) {
	return json.Marshal(r)
}

func (r *Ratings) Scan(value interface{}) error {
	b, ok := value.([]byte)
	if !ok {
		return errors.New("type assertion to []byte failed for ratings")
	}

	return json.Unmarshal(b, &r)
}

func (r *SingleRating) Value() (driver.Value, error) {
	return json.Marshal(r)
}

func (r *SingleRating) Scan(value interface{}) error {
	b, ok := value.([]byte)
	if !ok {
		return errors.New("type assertion to []byte failed for single rating")
	}

	return json.Unmarshal(b, &r)
}

func transformLexiconName(lexiconName string) string {
	var newlex string
	switch {
	case strings.HasPrefix(lexiconName, "NWL"):
		// Internally we're always going to represent the lexicon as this
		// until we do a data migration.
		newlex = "NWL18"
	case strings.HasPrefix(lexiconName, "CSW"):
		newlex = "CSW19"
	case strings.HasPrefix(lexiconName, "ECWL"):
		// This is user-visible as CEL, but we still call it ECWL internally.
		// This is the Common English List.
		newlex = "ECWL"
	default:
		newlex = lexiconName
	}
	return newlex
}<|MERGE_RESOLUTION|>--- conflicted
+++ resolved
@@ -27,13 +27,11 @@
 
 type VariantKey string
 
-<<<<<<< HEAD
 func NewDefaultRating(lastGameIsNow bool) *SingleRating {
 	lastGameTimeStamp := int64(0)
 	if lastGameIsNow {
 		lastGameTimeStamp = time.Now().Unix()
 	}
-	time.Now().Unix()
 	return &SingleRating{
 		Rating:            float64(glicko.InitialRating),
 		RatingDeviation:   float64(glicko.InitialRatingDeviation),
@@ -41,9 +39,8 @@
 		LastGameTimestamp: int64(lastGameTimeStamp),
 	}
 }
-=======
+
 const PuzzleVariant = "puzzle"
->>>>>>> fb6908f7
 
 func ToVariantKey(lexiconName string, variantName game.Variant, timeControl TimeControl) VariantKey {
 	return VariantKey(transformLexiconName(lexiconName) + "." + string(variantName) + "." + string(timeControl))
