// Package gameplay should know nothing about protocols or databases.
// It is mostly a pass-through interface to a Macondo game,
// but also implements a timer and other related logic.
// This is a use-case in the clean architecture hierarchy.
package gameplay

import (
	"context"
	"errors"
	"strconv"
	"time"

	"github.com/domino14/macondo/runner"

	"github.com/rs/zerolog/log"
	"google.golang.org/protobuf/proto"

	"github.com/domino14/macondo/alphabet"
	"github.com/domino14/macondo/board"
	"github.com/domino14/macondo/cross_set"
	"github.com/domino14/macondo/gaddag"
	"github.com/domino14/macondo/game"
	macondopb "github.com/domino14/macondo/gen/api/proto/macondo"
	"github.com/domino14/macondo/move"

	"github.com/domino14/liwords/pkg/config"
	"github.com/domino14/liwords/pkg/entity"
	"github.com/domino14/liwords/pkg/stats"
	"github.com/domino14/liwords/pkg/user"
	gs "github.com/domino14/liwords/rpc/api/proto/game_service"
	pb "github.com/domino14/liwords/rpc/api/proto/realtime"
)

var (
	errGameNotActive   = errors.New("game is not currently active")
	errNotOnTurn       = errors.New("player not on turn")
	errTimeDidntRunOut = errors.New("got time ran out, but it did not actually")
)

// GameStore is an interface for getting a full game.
type GameStore interface {
	Get(ctx context.Context, id string) (*entity.Game, error)
	GetMetadata(ctx context.Context, id string) (*gs.GameInfoResponse, error)
	GetRematchStreak(ctx context.Context, originalRequestId string) (*gs.GameInfoResponses, error)
	GetRecentGames(ctx context.Context, username string, numGames int, offset int) (*gs.GameInfoResponses, error)
	Set(context.Context, *entity.Game) error
	Create(context.Context, *entity.Game) error
	Exists(ctx context.Context, id string) (bool, error)
	ListActive(context.Context) ([]*pb.GameMeta, error)
	SetGameEventChan(c chan<- *entity.EventWrapper)
	Unload(context.Context, string)
}

type ConfigCtxKey string

// InstantiateNewGame instantiates a game and returns it.
func InstantiateNewGame(ctx context.Context, gameStore GameStore, cfg *config.Config,
	users [2]*entity.User, assignedFirst int, req *pb.GameRequest) (*entity.Game, error) {

	var players []*macondopb.PlayerInfo
	var dbids [2]uint

	for idx, u := range users {
		players = append(players, &macondopb.PlayerInfo{
			Nickname: u.Username,
			UserId:   u.UUID,
			RealName: u.RealName(),
		})
		dbids[idx] = u.ID
	}

	if req.Rules == nil {
		return nil, errors.New("no rules")
	}

	var bd []string
	switch req.Rules.BoardLayoutName {
	case entity.CrosswordGame:
		bd = board.CrosswordGameBoard
	default:
		return nil, errors.New("unsupported board layout")
	}

	firstAssigned := false
	if assignedFirst != -1 {
		firstAssigned = true
	}

	dist, err := alphabet.LoadLetterDistribution(&cfg.MacondoConfig, req.Rules.LetterDistributionName)
	if err != nil {
		return nil, err
	}

	gd, err := gaddag.LoadFromCache(&cfg.MacondoConfig, req.Lexicon)
	if err != nil {
		return nil, err
	}

	rules := game.NewGameRules(
		&cfg.MacondoConfig, dist, board.MakeBoard(bd),
		&gaddag.Lexicon{GenericDawg: gd},
		cross_set.CrossScoreOnlyGenerator{Dist: dist})

	var gameRunner *runner.GameRunner
	for {
		gameRunner, err = runner.NewGameRunnerFromRules(&runner.GameOptions{
			FirstIsAssigned: firstAssigned,
			GoesFirst:       assignedFirst,
			ChallengeRule:   req.ChallengeRule,
		}, players, rules)
		if err != nil {
			return nil, err
		}

		exists, err := gameStore.Exists(ctx, gameRunner.Game.Uid())
		if err != nil {
			return nil, err
		}
		if exists {
			continue
			// This UUID exists in the database. This is only possible because
			// we are purposely shortening the UUID in macondo for nicer URLs.
			// 57^8 should still give us 111 trillion games. (and we can add more
			// characters if we get close to that number)
		}
		break
		// There's still a chance of a race condition here if another thread
		// creates the same game ID at the same time, but the chances
		// of that are so astronomically unlikely we won't bother.
	}

	entGame := entity.NewGame(&gameRunner.Game, req)
	entGame.PlayerDBIDs = dbids

	ratingKey, err := entGame.RatingKey()
	if err != nil {
		return nil, err
	}

	// Create player info in entGame.Quickdata
	playerinfos := make([]*gs.PlayerInfo, len(players))

	for idx, u := range users {
		playerinfos[idx] = &gs.PlayerInfo{
			Nickname: u.Username,
			UserId:   u.UUID,
			Rating:   u.GetRelevantRating(ratingKey),
			IsBot:    u.IsBot,
			First:    gameRunner.FirstPlayer().UserId == u.UUID,
		}
		if u.Profile != nil {
			playerinfos[idx].FullName = u.RealName()
			playerinfos[idx].CountryCode = u.Profile.CountryCode
			playerinfos[idx].Title = u.Profile.Title
			// There is no avatar URL yet.
			// playerinfos[idx].AvatarUrl = u.Profile.AvatarUrl
		}
	}

	// Create the Quickdata now with the original player info.
	entGame.Quickdata = &entity.Quickdata{
		OriginalRequestId: req.OriginalRequestId,
		PlayerInfo:        playerinfos,
	}
	// This timestamp will be very close to whatever gets saved in the DB
	// as the CreatedAt date. We need to put it here though in order to
	// keep the cached version in sync with the saved version at the beginning.
	entGame.CreatedAt = time.Now()

	// Save the game to the store.
	if err = gameStore.Create(ctx, entGame); err != nil {
		return nil, err
	}
	return entGame, nil
	// We return the instantiated game. Although the tiles have technically been
	// dealt out, we need to call StartGame to actually start the timer
	// and forward game events to the right channels.
}

func clientEventToMove(cge *pb.ClientGameplayEvent, g *game.Game) (*move.Move, error) {
	playerid := g.PlayerOnTurn()
	rack := g.RackFor(playerid)

	switch cge.Type {
	case pb.ClientGameplayEvent_TILE_PLACEMENT:
		m, err := g.CreateAndScorePlacementMove(cge.PositionCoords, cge.Tiles, rack.String())
		if err != nil {
			return nil, err
		}
		log.Debug().Msg("got a client gameplay event tile placement")
		// Note that we don't validate the move here, but we do so later.
		return m, nil

	case pb.ClientGameplayEvent_PASS:
		m := move.NewPassMove(rack.TilesOn(), g.Alphabet())
		return m, nil
	case pb.ClientGameplayEvent_EXCHANGE:
		tiles, err := alphabet.ToMachineWord(cge.Tiles, g.Alphabet())
		if err != nil {
			return nil, err
		}
		leaveMW, err := game.Leave(rack.TilesOn(), tiles)
		if err != nil {
			return nil, err
		}
		m := move.NewExchangeMove(tiles, leaveMW, g.Alphabet())
		return m, nil

	case pb.ClientGameplayEvent_CHALLENGE_PLAY:
		m := move.NewChallengeMove(rack.TilesOn(), g.Alphabet())
		return m, nil
	}
	return nil, errors.New("client gameplay event not handled")
}

func StartGame(ctx context.Context, gameStore GameStore, eventChan chan<- *entity.EventWrapper, id string) error {
	// Note that StartGame does _not_ start the Macondo game, which
	// has already started, but we don't "know" that. It is _this_
	// function that will actually start the game in the user's eyes.
	// It needs to reset the timer to now.
	entGame, err := gameStore.Get(ctx, id)
	if err != nil {
		return err
	}
	// This should be True, see comment above.
	if entGame.Game.Playing() != macondopb.PlayState_PLAYING {
		return errGameNotActive
	}
	log.Debug().Str("gameid", id).Msg("reset timers (and start)")
	entGame.ResetTimersAndStart()
	log.Debug().Msg("going-to-save")
	// Save the game back to the store always.
	if err := gameStore.Set(ctx, entGame); err != nil {
		log.Err(err).Msg("error-saving")
		return err
	}
	log.Debug().Msg("saved-game-to-store")
	if err := entGame.RegisterChangeHook(eventChan); err != nil {
		return err
	}
	log.Debug().Interface("history", entGame.Game.History()).Msg("game history")

	evt := entGame.HistoryRefresherEvent()
	wrapped := entity.WrapEvent(evt, pb.MessageType_GAME_HISTORY_REFRESHER)
	wrapped.AddAudience(entity.AudGameTV, entGame.GameID())
	for _, p := range players(entGame) {
		wrapped.AddAudience(entity.AudUser, p+".game."+id)
	}
	entGame.SendChange(wrapped)

	return nil
}

func players(entGame *entity.Game) []string {
	// Return user IDs of players.
	ps := []string{}
	for _, p := range entGame.History().Players {
		ps = append(ps, p.UserId)
	}
	return ps
}

func handleChallenge(ctx context.Context, entGame *entity.Game, gameStore GameStore,
	userStore user.Store, listStatStore stats.ListStatStore,
	timeRemaining int, challengerID string) error {
	if entGame.ChallengeRule() == macondopb.ChallengeRule_VOID {
		// The front-end shouldn't even show the button.
		return errors.New("challenges not acceptable in void")
	}
	numEvts := len(entGame.Game.History().Events)
	// curTurn := entGame.Game.Turn()
	valid, err := entGame.Game.ChallengeEvent(0, timeRemaining)
	if err != nil {
		return err
	}
	resultEvent := &pb.ServerChallengeResultEvent{
		Valid:         valid,
		ChallengeRule: entGame.ChallengeRule(),
		Challenger:    challengerID,
	}
	evt := entity.WrapEvent(resultEvent, pb.MessageType_SERVER_CHALLENGE_RESULT_EVENT)
	evt.AddAudience(entity.AudGame, entGame.GameID())
	evt.AddAudience(entity.AudGameTV, entGame.GameID())
	entGame.SendChange(evt)

	newEvts := entGame.Game.History().Events

	for eidx := numEvts; eidx < len(newEvts); eidx++ {
		sge := &pb.ServerGameplayEvent{
			Event:         newEvts[eidx],
			GameId:        entGame.GameID(),
			TimeRemaining: int32(newEvts[eidx].MillisRemaining),
			Playing:       entGame.Game.Playing(),
			// Does the user id matter?
		}
		// Handle this special case. If an unsuccessful challenge turn loss
		// was added, we are not handling time increment properly.
		// This is because macondo adds this move automatically without
		// knowing anything about timers. So we must edit the event a little bit.
		if sge.Event.Type == macondopb.GameEvent_UNSUCCESSFUL_CHALLENGE_TURN_LOSS {
			// This is a bit of a hack. Temporarily set the onTurn to the
			// player who made the challenge so we can record their time
			// of move.
			onTurn := entGame.PlayerOnTurn()
			entGame.SetPlayerOnTurn(1 - onTurn)
			entGame.RecordTimeOfMove(1 - onTurn)
			// Then set the player on turn back.
			entGame.SetPlayerOnTurn(onTurn)
			// Set the time remaining to the actual time remaining that was
			// calculated by RecordTimeOfMove for the relevant player.
			sge.TimeRemaining = int32(entGame.Timers.TimeRemaining[1-onTurn])
		}

		evt = entity.WrapEvent(sge, pb.MessageType_SERVER_GAMEPLAY_EVENT)
		evt.AddAudience(entity.AudGameTV, entGame.GameID())
		for _, uid := range players(entGame) {
			evt.AddAudience(entity.AudUser, uid+".game."+entGame.GameID())
		}
		entGame.SendChange(evt)
	}

	if entGame.Game.Playing() == macondopb.PlayState_GAME_OVER {
		if entGame.ChallengeRule() == macondopb.ChallengeRule_TRIPLE {
			entGame.SetGameEndReason(pb.GameEndReason_TRIPLE_CHALLENGE)
			// Player may have accrued overtime penalties before challenging.
			onTurn := entGame.PlayerOnTurn()
			entGame.RecordTimeOfMove(onTurn)
			winner := int(entGame.History().Winner)
			entGame.SetWinnerIdx(winner)
			entGame.SetLoserIdx(1 - winner)
		}
<<<<<<< HEAD
		err = performEndgameDuties(ctx, entGame, userStore, listStatStore)
		if err != nil {
			return err
		}
=======
		performEndgameDuties(ctx, entGame, gameStore, userStore, listStatStore)
>>>>>>> bf85285c
	}

	return nil
}

func PlayMove(ctx context.Context, entGame *entity.Game, gameStore GameStore, userStore user.Store,
	listStatStore stats.ListStatStore, userID string, onTurn, timeRemaining int, m *move.Move) error {

	log.Debug().Msg("validating")

	_, err := entGame.Game.ValidateMove(m)
	if err != nil {
		return err
	}

	if m.Action() == move.MoveTypeChallenge {
		// Handle in another way
		return handleChallenge(ctx, entGame, gameStore, userStore, listStatStore, timeRemaining, userID)
	}

	oldTurnLength := len(entGame.Game.History().Events)

	// Don't back up the move, but add to history
	log.Debug().Msg("playing the move")
	// Register time BEFORE playing the move, so the turn doesn't switch.
	entGame.RecordTimeOfMove(onTurn)
	err = entGame.Game.PlayMove(m, true, timeRemaining)
	if err != nil {
		return err
	}

	// Get the turn(s) that we _just_ appended to the history
	turns := entGame.Game.History().Events[oldTurnLength:]
	if len(turns) > 1 {
		// This happens with six zeroes for example.
		log.Debug().Msg("more than one turn appended")
	}
	// Create a set of ServerGameplayEvents to send back.
	log.Debug().Interface("turns", turns).Msg("sending turns back")
	evts := []*pb.ServerGameplayEvent{}

	for _, evt := range turns {
		sge := &pb.ServerGameplayEvent{}
		sge.Event = evt
		sge.GameId = entGame.GameID()
		// note that `onTurn` is correct as it was saved up there before
		// we played the turn.
		sge.TimeRemaining = int32(entGame.TimeRemaining(onTurn))
		sge.NewRack = entGame.Game.RackLettersFor(onTurn)
		sge.Playing = entGame.Game.Playing()
		sge.UserId = userID
		evts = append(evts, sge)
	}

	// Since the move was successful, we assume the user gameplay event is valid.
	// Send the server change event.
	playing := entGame.Game.Playing()
	players := players(entGame)
	for _, sge := range evts {
		wrapped := entity.WrapEvent(sge, pb.MessageType_SERVER_GAMEPLAY_EVENT)
		wrapped.AddAudience(entity.AudGameTV, entGame.GameID())
		for _, p := range players {
			wrapped.AddAudience(entity.AudUser, p+".game."+entGame.GameID())
		}
		entGame.SendChange(wrapped)
	}
	if playing == macondopb.PlayState_GAME_OVER {
<<<<<<< HEAD
		err = performEndgameDuties(ctx, entGame, userStore, listStatStore)
		if err != nil {
			return err
		}
=======
		performEndgameDuties(ctx, entGame, gameStore, userStore, listStatStore)
>>>>>>> bf85285c
	}
	return nil
}

// HandleEvent handles a gameplay event from the socket
func HandleEvent(ctx context.Context, gameStore GameStore, userStore user.Store,
	listStatStore stats.ListStatStore, userID string, cge *pb.ClientGameplayEvent) (*entity.Game, error) {

	// XXX: VERIFY THAT THE CLIENT GAME ID CORRESPONDS TO THE GAME
	// THE PLAYER IS PLAYING!
	entGame, err := gameStore.Get(ctx, cge.GameId)
	if err != nil {
		return nil, err
	}
	entGame.Lock()
	defer entGame.Unlock()

	return handleEventAfterLockingGame(ctx, gameStore, userStore, listStatStore, userID, cge, entGame)
}

// Assume entGame is already locked.
func handleEventAfterLockingGame(ctx context.Context, gameStore GameStore, userStore user.Store,
	listStatStore stats.ListStatStore, userID string, cge *pb.ClientGameplayEvent,
	entGame *entity.Game) (*entity.Game, error) {

	if entGame.Game.Playing() == macondopb.PlayState_GAME_OVER {
		return entGame, errGameNotActive
	}
	onTurn := entGame.Game.PlayerOnTurn()

	// Ensure that it is actually the correct player's turn
	if cge.Type != pb.ClientGameplayEvent_RESIGN && entGame.Game.PlayerIDOnTurn() != userID {
		log.Info().Interface("client-event", cge).Msg("not on turn")
		return entGame, errNotOnTurn
	}
	timeRemaining := entGame.TimeRemaining(onTurn)
	log.Debug().Int("time-remaining", timeRemaining).Msg("checking-time-remaining")
	// Check that we didn't run out of time.
	// Allow auto-passing.
	if !(entGame.Game.Playing() == macondopb.PlayState_WAITING_FOR_FINAL_PASS &&
		cge.Type == pb.ClientGameplayEvent_PASS) &&
		entGame.TimeRanOut(onTurn) {
		// Game is over!
		log.Debug().Msg("got-move-too-late")

		// If an ending game gets "challenge" just before "timed out",
		// ignore the challenge, pass instead.
		if entGame.Game.Playing() == macondopb.PlayState_WAITING_FOR_FINAL_PASS {
			log.Debug().Msg("timed out, so passing instead of processing the submitted move")
			cge = &pb.ClientGameplayEvent{
				Type:   pb.ClientGameplayEvent_PASS,
				GameId: cge.GameId,
			}
		} else {
			// Basically skip to the bottom and exit.
			return entGame, setTimedOut(ctx, entGame, onTurn, gameStore, userStore, listStatStore)
		}
	}

	log.Debug().Msg("going to turn into a macondo gameevent")

	// Turn the event into a macondo GameEvent.
	if cge.Type == pb.ClientGameplayEvent_RESIGN {
		entGame.SetGameEndReason(pb.GameEndReason_RESIGNED)
		// Player may have accrued overtime penalties before resigning.
		entGame.RecordTimeOfMove(onTurn)
		winner := 1 - onTurn
		// If opponent is the one who resigned, current player wins.
		if entGame.Game.PlayerIDOnTurn() != userID {
			winner = onTurn
		}
		entGame.History().Winner = int32(winner)
		entGame.SetWinnerIdx(winner)
		entGame.SetLoserIdx(1 - winner)
<<<<<<< HEAD
		err := performEndgameDuties(ctx, entGame, userStore, listStatStore)
=======
		err := performEndgameDuties(ctx, entGame, gameStore, userStore, listStatStore)
>>>>>>> bf85285c
		if err != nil {
			return entGame, err
		}
	} else {
		m, err := clientEventToMove(cge, &entGame.Game)
		if err != nil {
			return entGame, err
		}

		err = PlayMove(ctx, entGame, gameStore, userStore, listStatStore, userID, onTurn, timeRemaining, m)
		if err != nil {
			return entGame, err
		}
	}

	return entGame, nil
}

// TimedOut gets called when the client thinks the user's time ran out. We
// verify that that is actually the case.
func TimedOut(ctx context.Context, gameStore GameStore, userStore user.Store,
	listStatStore stats.ListStatStore, timedout string, gameID string) error {
	// XXX: VERIFY THAT THE GAME ID is the client's current game!!
	// Note: we can get this event multiple times; the opponent and the player on turn
	// both send it.
	log.Debug().Str("timedout", timedout).Msg("got-timed-out")
	entGame, err := gameStore.Get(ctx, gameID)
	if err != nil {
		return err
	}
	entGame.Lock()
	defer entGame.Unlock()
	if entGame.Game.Playing() == macondopb.PlayState_GAME_OVER {
		log.Debug().Msg("game not active anymore.")
		return nil
	}
	onTurn := entGame.Game.PlayerOnTurn()

	// Ensure that it is actually the correct player's turn
	if entGame.Game.PlayerIDOnTurn() != timedout {
		return errNotOnTurn
	}
	if !entGame.TimeRanOut(onTurn) {
		log.Error().Int("TimeRemaining", entGame.TimeRemaining(onTurn)).
			Int("onturn", onTurn).Msg("time-didnt-run-out")
		return errTimeDidntRunOut
	}
	// Ok, the time did run out after all.

	// If opponent played out, auto-pass instead of forfeiting.
	if entGame.Game.Playing() == macondopb.PlayState_WAITING_FOR_FINAL_PASS {
		log.Debug().Msg("timed out, so auto-passing instead of forfeiting")
		_, err = handleEventAfterLockingGame(ctx, gameStore, userStore, listStatStore,
			entGame.Game.PlayerIDOnTurn(), &pb.ClientGameplayEvent{
				Type:   pb.ClientGameplayEvent_PASS,
				GameId: gameID,
			}, entGame)
		return err
	}

	return setTimedOut(ctx, entGame, onTurn, gameStore, userStore, listStatStore)
}

// sanitizeEvent removes rack information from the event; it is meant to be
// sent to someone currently in a game.
func sanitizeEvent(sge *pb.ServerGameplayEvent) *pb.ServerGameplayEvent {
	cloned := proto.Clone(sge).(*pb.ServerGameplayEvent)
	cloned.NewRack = ""
	cloned.Event.Rack = ""
	if len(cloned.Event.Exchanged) > 0 {
		cloned.Event.Exchanged = strconv.Itoa(len(cloned.Event.Exchanged))
	}
	return cloned
}

func statsForUser(ctx context.Context, id string, userStore user.Store,
	variantKey entity.VariantKey) (*entity.Stats, error) {

	u, err := userStore.GetByUUID(ctx, id)
	if err != nil {
		return nil, err
	}
	userStats, ok := u.Profile.Stats.Data[variantKey]
	if !ok {
		log.Debug().Str("variantKey", string(variantKey)).Str("pid", id).Msg("instantiating new; no data for variant")
		// The second user ID does not matter; this is the per user stat.
		userStats = stats.InstantiateNewStats(id, "")
	}

	return userStats, nil
}<|MERGE_RESOLUTION|>--- conflicted
+++ resolved
@@ -329,14 +329,10 @@
 			entGame.SetWinnerIdx(winner)
 			entGame.SetLoserIdx(1 - winner)
 		}
-<<<<<<< HEAD
-		err = performEndgameDuties(ctx, entGame, userStore, listStatStore)
+		err = performEndgameDuties(ctx, entGame, gameStore, userStore, listStatStore)
 		if err != nil {
 			return err
 		}
-=======
-		performEndgameDuties(ctx, entGame, gameStore, userStore, listStatStore)
->>>>>>> bf85285c
 	}
 
 	return nil
@@ -404,14 +400,10 @@
 		entGame.SendChange(wrapped)
 	}
 	if playing == macondopb.PlayState_GAME_OVER {
-<<<<<<< HEAD
-		err = performEndgameDuties(ctx, entGame, userStore, listStatStore)
+		err = performEndgameDuties(ctx, entGame, gameStore, userStore, listStatStore)
 		if err != nil {
 			return err
 		}
-=======
-		performEndgameDuties(ctx, entGame, gameStore, userStore, listStatStore)
->>>>>>> bf85285c
 	}
 	return nil
 }
@@ -486,11 +478,7 @@
 		entGame.History().Winner = int32(winner)
 		entGame.SetWinnerIdx(winner)
 		entGame.SetLoserIdx(1 - winner)
-<<<<<<< HEAD
-		err := performEndgameDuties(ctx, entGame, userStore, listStatStore)
-=======
 		err := performEndgameDuties(ctx, entGame, gameStore, userStore, listStatStore)
->>>>>>> bf85285c
 		if err != nil {
 			return entGame, err
 		}
