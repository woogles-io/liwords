--- conflicted
+++ resolved
@@ -57,10 +57,7 @@
 	SetGameEventChan(c chan<- *entity.EventWrapper)
 	Unload(context.Context, string)
 	SetReady(ctx context.Context, gid string, pidx int) (int, error)
-<<<<<<< HEAD
 	SetGameEndReason(ctx context.Context, g *entity.Game) error
-=======
->>>>>>> e1941ec6
 }
 
 type ConfigCtxKey string
