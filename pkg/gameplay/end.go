--- conflicted
+++ resolved
@@ -14,11 +14,7 @@
 	"github.com/rs/zerolog/log"
 )
 
-<<<<<<< HEAD
-func performEndgameDuties(ctx context.Context, g *entity.Game,
-=======
 func performEndgameDuties(ctx context.Context, g *entity.Game, gameStore GameStore,
->>>>>>> bf85285c
 	userStore user.Store, listStatStore stats.ListStatStore) error {
 
 	log.Debug().Interface("game-end-reason", g.GameEndReason).Msg("checking-game-over")
@@ -187,8 +183,6 @@
 		pb.MessageType_GAME_DELETION)
 	wrapped.AddAudience(entity.AudLobby, "gameEnded")
 	g.SendChange(wrapped)
-<<<<<<< HEAD
-=======
 
 	// Save and unload the game from the cache.
 
@@ -198,7 +192,6 @@
 	}
 	log.Info().Str("gameID", g.GameID()).Msg("game-ended-unload-cache")
 	gameStore.Unload(ctx, g.GameID())
->>>>>>> bf85285c
 	return nil
 }
 
@@ -295,22 +288,13 @@
 	entGame.SetGameEndReason(pb.GameEndReason_TIME)
 	entGame.SetWinnerIdx(1 - pidx)
 	entGame.SetLoserIdx(pidx)
-<<<<<<< HEAD
-	err := performEndgameDuties(ctx, entGame, userStore, listStatStore)
-	if err != nil {
-		return err
-	}
-
-	// Store the game back into the store
-	err = gameStore.Set(ctx, entGame)
-=======
 	return performEndgameDuties(ctx, entGame, gameStore, userStore, listStatStore)
 }
 
 // AbortGame aborts a game. This should only be done for games that never started.
 func AbortGame(ctx context.Context, gameStore GameStore, gameID string) error {
 	entGame, err := gameStore.Get(ctx, gameID)
->>>>>>> bf85285c
+
 	if err != nil {
 		return err
 	}
