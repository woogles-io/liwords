// Package bus is the message bus. This package listens on various NATS channels
// for requests and publishes back responses to the same, or other channels.
// Responsible for talking to the liwords-socket server.
package bus

import (
	"context"
	"encoding/json"
	"fmt"
	"strconv"
	"strings"
	"time"

	"github.com/gomodule/redigo/redis"
	"github.com/rs/zerolog"
	"github.com/rs/zerolog/log"

	nats "github.com/nats-io/nats.go"
	"google.golang.org/protobuf/proto"

	"github.com/domino14/liwords/pkg/config"
	"github.com/domino14/liwords/pkg/entity"
	"github.com/domino14/liwords/pkg/gameplay"
	"github.com/domino14/liwords/pkg/mod"
	"github.com/domino14/liwords/pkg/sessions"
	"github.com/domino14/liwords/pkg/stats"
	"github.com/domino14/liwords/pkg/tournament"
	"github.com/domino14/liwords/pkg/user"

	pb "github.com/domino14/liwords/rpc/api/proto/realtime"
	macondopb "github.com/domino14/macondo/gen/api/proto/macondo"
)

const (
	MaxMessageLength = 500

	AdjudicateInterval   = 10 * time.Second
	GamesCounterInterval = 60 * time.Minute
	SeeksExpireInterval  = 10 * time.Minute
	// Cancel a game if it hasn't started after this much time.
	CancelAfter = 60 * time.Second
)

const (
	BotRequestID = "bot-request"
)

type Stores struct {
	UserStore       user.Store
	GameStore       gameplay.GameStore
	SoughtGameStore gameplay.SoughtGameStore
	PresenceStore   user.PresenceStore
	ChatStore       user.ChatStore
	ListStatStore   stats.ListStatStore
	NotorietyStore  mod.NotorietyStore
	TournamentStore tournament.TournamentStore
	ConfigStore     config.ConfigStore
	SessionStore    sessions.SessionStore
}

// Bus is the struct; it should contain all the stores to verify messages, etc.
type Bus struct {
	natsconn        *nats.Conn
	config          *config.Config
	userStore       user.Store
	gameStore       gameplay.GameStore
	soughtGameStore gameplay.SoughtGameStore
	presenceStore   user.PresenceStore
	listStatStore   stats.ListStatStore
	notorietyStore  mod.NotorietyStore
	tournamentStore tournament.TournamentStore
	configStore     config.ConfigStore
	chatStore       user.ChatStore

	redisPool *redis.Pool

	subscriptions []*nats.Subscription
	subchans      map[string]chan *nats.Msg

	gameEventChan       chan *entity.EventWrapper
	tournamentEventChan chan *entity.EventWrapper

	genericEventChan chan *entity.EventWrapper
}

func NewBus(cfg *config.Config, stores Stores, redisPool *redis.Pool) (*Bus, error) {

	natsconn, err := nats.Connect(cfg.NatsURL)

	if err != nil {
		return nil, err
	}
	bus := &Bus{
		natsconn:            natsconn,
		userStore:           stores.UserStore,
		gameStore:           stores.GameStore,
		soughtGameStore:     stores.SoughtGameStore,
		presenceStore:       stores.PresenceStore,
		listStatStore:       stores.ListStatStore,
		tournamentStore:     stores.TournamentStore,
		notorietyStore:      stores.NotorietyStore,
		configStore:         stores.ConfigStore,
		chatStore:           stores.ChatStore,
		subscriptions:       []*nats.Subscription{},
		subchans:            map[string]chan *nats.Msg{},
		config:              cfg,
		gameEventChan:       make(chan *entity.EventWrapper, 64),
		tournamentEventChan: make(chan *entity.EventWrapper, 64),
		genericEventChan:    make(chan *entity.EventWrapper, 64),
		redisPool:           redisPool,
	}
	bus.gameStore.SetGameEventChan(bus.gameEventChan)
	bus.tournamentStore.SetTournamentEventChan(bus.tournamentEventChan)
	bus.chatStore.SetEventChan(bus.genericEventChan)
	bus.presenceStore.SetEventChan(bus.genericEventChan)

	topics := []string{
		// ipc.pb are generic publishes
		"ipc.pb.>",
		// ipc.request are NATS requests. also uses protobuf
		"ipc.request.>",
	}

	for _, topic := range topics {
		ch := make(chan *nats.Msg, 64)
		var err error
		var sub *nats.Subscription
		if strings.Contains(topic, ".request.") {
			sub, err = natsconn.ChanQueueSubscribe(topic, "requestworkers", ch)
			if err != nil {
				return nil, err
			}
		} else {
			sub, err = natsconn.ChanQueueSubscribe(topic, "pbworkers", ch)
			if err != nil {
				return nil, err
			}
		}
		bus.subscriptions = append(bus.subscriptions, sub)
		bus.subchans[topic] = ch
	}
	return bus, nil
}

// ProcessMessages is very similar to the PubsubProcess in liwords-socket,
// but that's because they do similar things.
func (b *Bus) ProcessMessages(ctx context.Context) {

	ctx = context.WithValue(ctx, config.CtxKeyword, b.config)
	ctx = log.Logger.WithContext(ctx)
	log := zerolog.Ctx(ctx)
	// Adjudicate unfinished games every few seconds.
	adjudicator := time.NewTicker(AdjudicateInterval)
	defer adjudicator.Stop()

	gameCounter := time.NewTicker(GamesCounterInterval)
	defer gameCounter.Stop()

	seekExpirer := time.NewTicker(SeeksExpireInterval)
	defer seekExpirer.Stop()

outerfor:
	for {
		select {
		case msg := <-b.subchans["ipc.pb.>"]:
			// Regular messages.
			log := log.With().Interface("msg-subject", msg.Subject).Logger()
			log.Debug().Msg("got ipc.pb message")
			subtopics := strings.Split(msg.Subject, ".")

			go func(subtopics []string, data []byte) {
				err := b.handleNatsPublish(log.WithContext(ctx), subtopics[2:], data)
				if err != nil {
					log.Err(err).Msg("process-message-publish-error")
					// The user ID should have hopefully come in the topic name.
					// It would be in subtopics[4]
					if len(subtopics) > 5 {
						userID := subtopics[4]
						connID := subtopics[5]
						b.pubToConnectionID(connID, userID, entity.WrapEvent(&pb.ErrorMessage{Message: err.Error()},
							pb.MessageType_ERROR_MESSAGE))
					}
				}
			}(subtopics, msg.Data)

		case msg := <-b.subchans["ipc.request.>"]:
			log := log.With().Interface("msg-subject", msg.Subject).Logger()
			log.Debug().Msg("got ipc.request")
			// Requests. We must respond on a specific topic.
			subtopics := strings.Split(msg.Subject, ".")

			go func() {
				err := b.handleNatsRequest(log.WithContext(ctx), subtopics[2], msg.Reply, msg.Data)
				if err != nil {
					log.Err(err).Msg("process-message-request-error")
					// just send a blank response so there isn't a timeout on
					// the other side.
					// XXX: this is a very specific response to a handleNatsRequest func
					rrResp := &pb.RegisterRealmResponse{
						Realms: []string{""},
					}
					data, err := proto.Marshal(rrResp)
					if err != nil {
						log.Err(err).Msg("marshalling-error")
					} else {
						b.natsconn.Publish(msg.Reply, data)
					}
				}
			}()

		case msg := <-b.gameEventChan:
			if msg.Type == pb.MessageType_ACTIVE_GAME_ENTRY {
				// This message usually has no audience.
				if evt, ok := msg.Event.(*pb.ActiveGameEntry); ok {
					log.Debug().Interface("event", evt).Msg("active-game-entry")
					ret, err := b.presenceStore.UpdateActiveGame(ctx, evt)
					if err != nil {
						log.Err(err).Msg("update-active-game-error")
						// but continue anyway
					} else {
						// this should be async because b.broadcastChannelChanges sends to b.genericEventChan and while we are here <-b.genericEventChan is not being drained
						go func() {
							for idx, chans := range ret {
								oldChannels := chans[0]
								newChannels := chans[1]
								userId := evt.Player[idx].UserId
								username := evt.Player[idx].Username
								if err = b.broadcastChannelChanges(ctx, oldChannels, newChannels, userId, username); err != nil {
									log.Err(err).Msg("broadcast-active-game-error")
									// but continue anyway
								}
							}
						}()
					}
				} else {
					log.Error().Interface("event", msg.Event).Msg("bad-active-game-entry")
				}
			}

			// A game event. Publish directly to the right realm.
			topics := msg.Audience()
			data, err := msg.Serialize()
			if err != nil {
				log.Err(err).Msg("serialize-error")
				break
			}
			for _, topic := range topics {
				if strings.HasPrefix(topic, "user.") {

					components := strings.SplitN(topic, ".", 3)
					user := components[1]
					suffix := ""
					if len(components) > 2 {
						suffix = components[2]
					}
					log.Debug().Str("user", user).Str("suffix", suffix).Msg("pub-to-user")
					err := b.pubToUser(user, msg, suffix)
					if err != nil {
						log.Err(err).Str("topic", topic).Msg("pub-user-error")
					}

				} else {
					err := b.natsconn.Publish(topic, data)
					if err != nil {
						log.Err(err).Str("topic", topic).Msg("pub-error")
					}
				}
			}

		case msg := <-b.tournamentEventChan:
			// A tournament event. Publish to the right realm.
			log.Debug().Interface("msg", msg).Msg("tournament event chan")
			topics := msg.Audience()
			data, err := msg.Serialize()
			if err != nil {
				log.Err(err).Msg("serialize-error")
				break
			}
			for _, topic := range topics {
				b.natsconn.Publish(topic, data)
			}

		case msg := <-b.genericEventChan:
			// a Generic event to be published via NATS.
			// Publish to the right realm.
			// XXX: This is identical to tournamentEventChan. Should possibly merge.
			log.Debug().Interface("msg", msg).Msg("generic event chan")
			topics := msg.Audience()
			data, err := msg.Serialize()
			if err != nil {
				log.Err(err).Msg("serialize-error")
				break
			}
			for _, topic := range topics {
				b.natsconn.Publish(topic, data)
			}

		case <-ctx.Done():
			log.Info().Msg("pubsub context done, breaking")
			break outerfor

		case <-adjudicator.C:
			go func() {
				err := b.adjudicateGames(ctx)
				if err != nil {
					log.Err(err).Msg("adjudicate-error")
				}
			}()

		case <-gameCounter.C:
			n, err := b.gameStore.Count(ctx)
			if err != nil {
				log.Err(err).Msg("count-error")
				break
			}
			log.Info().Int64("game-count", n).Msg("game-stats")

		case <-seekExpirer.C:
			err := b.soughtGameStore.ExpireOld(ctx)
			if err != nil {
				log.Err(err).Msg("expiration-error")
			}
		}
	}

	log.Info().Msg("exiting processMessages loop")
}

func (b *Bus) handleNatsRequest(ctx context.Context, topic string,
	replyTopic string, data []byte) error {

	switch topic {
	case "registerRealm":
		msg := &pb.RegisterRealmRequest{}
		err := proto.Unmarshal(data, msg)
		log.Err(err).Interface("msg", msg).Msg("received-register-realm-request")
		if err != nil {
			return err
		}
		// The socket server needs to know what realm to subscribe the user to,
		// given they went to the given path. Don't handle the lobby or tournaments,
		// the socket already handles that. Other pages like /about, etc
		// will get a blank realm back. (Eventually we'll create a "global" realm
		// so we can track presence / deliver notifications even on non-game pages)
		path := msg.Path
		userID := msg.UserId

		resp := &pb.RegisterRealmResponse{}
		currentTournamentID := ""
		if strings.HasPrefix(path, "/game/") {
			gameID := strings.TrimPrefix(path, "/game/")
			game, err := b.gameStore.Get(ctx, gameID)
			if err != nil {
				return err
			}
			var foundPlayer bool
			log.Debug().Str("gameID", gameID).Interface("gameHistory", game.History()).Str("userID", userID).
				Msg("register-game-path")
			for i := 0; i < 2; i++ {
				if game.History().Players[i].UserId == userID {
					foundPlayer = true
				}
			}
			var realm string
			if !foundPlayer {
				realm = "gametv-" + gameID
			} else {
				realm = "game-" + gameID
			}
			log.Debug().Str("computed-realm", realm)
			resp.Realms = append(resp.Realms, realm, "chat-"+realm)

			if game.TournamentData != nil && game.TournamentData.Id != "" {
				currentTournamentID = game.TournamentData.Id
				tournamentRealm := "tournament-" + currentTournamentID
				resp.Realms = append(resp.Realms, tournamentRealm, "chat-"+tournamentRealm)
			}

		} else if strings.HasPrefix(path, "/tournament/") || strings.HasPrefix(path, "/club/") {
			t, err := b.tournamentStore.GetBySlug(ctx, path)
			if err != nil {
				return err
			}
			currentTournamentID = t.UUID
			tournamentRealm := "tournament-" + currentTournamentID
			resp.Realms = append(resp.Realms, tournamentRealm, "chat-"+tournamentRealm)
		} else {
			log.Info().Str("path", path).Msg("realm-req-not-handled")
		}

		activeTourneys, err := b.tournamentStore.ActiveTournamentsFor(ctx, userID)
		if err != nil {
			return err
		}
		for _, tourney := range activeTourneys {
			// If we are already physically IN the current tournament realm, do not
			// subscribe to this extra channel. This channel is used for messages sitewide.
			if tourney[0] != currentTournamentID {
				channel := tournament.DivisionChannelName(tourney[0], tourney[1])
				resp.Realms = append(resp.Realms, "channel-"+channel)
			}
		}

		retdata, err := proto.Marshal(resp)
		log.Err(err).Interface("resp", resp).Msg("responding-to-realm-request")

		if err != nil {
			return err
		}
		b.natsconn.Publish(replyTopic, retdata)
		log.Debug().Str("topic", topic).Str("replyTopic", replyTopic).Interface("realms", resp.Realms).
			Msg("published response")
	default:
		return fmt.Errorf("unhandled-req-topic: %v", topic)
	}
	return nil
}

// handleNatsPublish runs in a separate goroutine
func (b *Bus) handleNatsPublish(ctx context.Context, subtopics []string, data []byte) error {

	log.Debug().Interface("subtopics", subtopics).Msg("handling nats publish")

	msgType := subtopics[0]
	auth := ""
	userID := ""
	if len(subtopics) > 2 {
		auth = subtopics[1]
		userID = subtopics[2]
	}
	wsConnID := ""
	if len(subtopics) > 3 {
		wsConnID = subtopics[3]
	}

	pnum, err := strconv.Atoi(msgType)
	if err == nil {
		msgType = pb.MessageType(pnum).String()
	}
	// XXX: Otherwise, ignore error for now

	switch msgType {
<<<<<<< HEAD
	// XXX: remove the camelCased version of these soon, after deploying new socket server
	case "seekRequest", pb.MessageType_SEEK_REQUEST.String():
		log.Debug().Str("user", userID).Msg("seek-request")
		return b.seekRequest(ctx, auth, userID, wsConnID, data)
	case "chat", pb.MessageType_CHAT_MESSAGE.String():
=======
	case pb.MessageType_SEEK_REQUEST.String():
		return b.seekRequest(ctx, auth, userID, wsConnID, data)
	case pb.MessageType_MATCH_REQUEST.String():
		return b.matchRequest(ctx, auth, userID, wsConnID, data)
	case pb.MessageType_CHAT_MESSAGE.String():
>>>>>>> 5de2f22e
		// The user is subtopics[2]
		evt := &pb.ChatMessage{}
		err := proto.Unmarshal(data, evt)
		if err != nil {
			return err
		}
		log.Debug().Str("user", userID).Str("msg", evt.Message).Str("channel", evt.Channel).Msg("chat")
		return b.chat(ctx, userID, evt)
<<<<<<< HEAD
	case "declineMatchRequest", pb.MessageType_DECLINE_SEEK_REQUEST.String():
		evt := &pb.DeclineSeekRequest{}
=======
	case pb.MessageType_DECLINE_MATCH_REQUEST.String():
		evt := &pb.DeclineMatchRequest{}
>>>>>>> 5de2f22e
		err := proto.Unmarshal(data, evt)
		if err != nil {
			return err
		}
		log.Debug().Str("user", userID).Str("reqid", evt.RequestId).Msg("decline-rematch")
<<<<<<< HEAD
		return b.seekDeclined(ctx, evt, userID)
	case "gameMetaEvent", pb.MessageType_GAME_META_EVENT.String():
=======
		return b.matchDeclined(ctx, evt, userID)
	case pb.MessageType_GAME_META_EVENT.String():
>>>>>>> 5de2f22e
		evt := &pb.GameMetaEvent{}
		err := proto.Unmarshal(data, evt)
		if err != nil {
			return err
		}
		log.Debug().Str("user", userID).Interface("evt", evt).Msg("game-meta-event")
		return b.gameMetaEvent(ctx, evt, userID)

	case pb.MessageType_SOUGHT_GAME_PROCESS_EVENT.String():
		evt := &pb.SoughtGameProcessEvent{}
		err := proto.Unmarshal(data, evt)
		if err != nil {
			return err
		}

		return b.gameAccepted(ctx, evt, userID, wsConnID)

	case pb.MessageType_CLIENT_GAMEPLAY_EVENT.String():
		evt := &pb.ClientGameplayEvent{}
		err := proto.Unmarshal(data, evt)
		if err != nil {
			return err
		}
		entGame, err := gameplay.HandleEvent(ctx, b.gameStore, b.userStore, b.notorietyStore, b.listStatStore,
			b.tournamentStore, userID, evt)
		if err != nil {
			return err
		}
		entGame.RLock()
		defer entGame.RUnlock()
		// Determine if one of our players is a bot (no bot-vs-bot supported yet?)
		// and if it is the bot's turn.
		if entGame.GameReq != nil &&
			entGame.GameReq.PlayerVsBot &&
			entGame.Game.Playing() != macondopb.PlayState_GAME_OVER &&
			entGame.PlayerIDOnTurn() != userID {

			b.goHandleBotMove(ctx, entGame)
		}
		return nil

	case pb.MessageType_TIMED_OUT.String():
		evt := &pb.TimedOut{}
		err := proto.Unmarshal(data, evt)
		if err != nil {
			return err
		}
		return gameplay.TimedOut(ctx, b.gameStore, b.userStore, b.notorietyStore, b.listStatStore, b.tournamentStore, evt.UserId, evt.GameId)

	case pb.MessageType_READY_FOR_GAME.String():
		evt := &pb.ReadyForGame{}
		err := proto.Unmarshal(data, evt)
		if err != nil {
			return err
		}
		return b.readyForGame(ctx, evt, userID)
	case pb.MessageType_READY_FOR_TOURNAMENT_GAME.String():
		evt := &pb.ReadyForTournamentGame{}
		err := proto.Unmarshal(data, evt)
		if err != nil {
			return err
		}
		return b.readyForTournamentGame(ctx, evt, userID, wsConnID)

		// The messages after this are messages sent only from liwords-socket to liwords,
		// so there are no MessageType enums for these. It's ok:
	case "initRealmInfo":
		evt := &pb.InitRealmInfo{}
		err := proto.Unmarshal(data, evt)
		if err != nil {
			return err
		}
		return b.initRealmInfo(ctx, evt, wsConnID)

	case "leaveSite":
		// There is no event here. We have the user ID in the subject.
		return b.leaveSite(ctx, userID)
	case "leaveTab":
		return b.leaveTab(ctx, userID, wsConnID)

	case "pongReceived":
		return b.pongReceived(ctx, userID, wsConnID)

	default:
		return fmt.Errorf("unhandled-publish-topic: %v", subtopics)
	}
}

func (b *Bus) TournamentEventChannel() chan *entity.EventWrapper {
	return b.tournamentEventChan
}

func (b *Bus) broadcastPresence(username, userID string, anon bool,
	presenceChannels []string, deleting bool) error {

	// broadcast username's presence to the channels.
	log.Debug().Str("username", username).Str("userID", userID).
		Bool("anon", anon).
		Interface("presenceChannels", presenceChannels).
		Bool("deleting", deleting).
		Msg("broadcast-presence")

	for _, c := range presenceChannels {
		toSend := entity.WrapEvent(&pb.UserPresence{
			Username:    username,
			UserId:      userID,
			Channel:     c,
			IsAnonymous: anon,
			Deleting:    deleting,
		}, pb.MessageType_USER_PRESENCE)
		data, err := toSend.Serialize()
		if err != nil {
			return err
		}
		err = b.natsconn.Publish(c, data)
		if err != nil {
			return err
		}
	}
	return nil
}

func (b *Bus) pubToUser(userID string, evt *entity.EventWrapper,
	channel string) error {
	// Publish to a user, but pass in a specific channel. Only publish to those
	// user sockets that are in this channel/realm/what-have-you.
	sanitized, err := sanitize(b.userStore, evt, userID)
	if err != nil {
		return err
	}
	bts, err := sanitized.Serialize()
	if err != nil {
		return err
	}
	var fullChannel string
	if channel == "" {
		fullChannel = "user." + userID
	} else {
		fullChannel = "user." + userID + "." + channel
	}

	return b.natsconn.Publish(fullChannel, bts)
}

func (b *Bus) pubToConnectionID(connID, userID string, evt *entity.EventWrapper) error {
	// Publish to a specific connection ID.
	sanitized, err := sanitize(b.userStore, evt, userID)
	if err != nil {
		return err
	}
	bts, err := sanitized.Serialize()
	if err != nil {
		return err
	}
	return b.natsconn.Publish("connid."+connID, bts)
}

func didChannelsChange(oldChannels, newChannels []string) bool {
	// just compare the arrays because they're already sort/dedup'ed
	if len(newChannels) != len(oldChannels) {
		return true
	}
	for ri, r := range newChannels {
		if r != oldChannels[ri] {
			return true
		}
	}
	return false
}

func (b *Bus) broadcastChannelChanges(ctx context.Context, oldChannels, newChannels []string, userID, username string) error {
	if !didChannelsChange(oldChannels, newChannels) {
		return nil
	}

	// Courtesy note: followee* is not acceptable in csw19.
	followee, err := b.userStore.GetByUUID(ctx, userID)
	if err != nil {
		return err
	}

	followerUsers, err := b.userStore.GetFollowedBy(ctx, followee.ID)
	if err != nil {
		return err
	}

	if len(followerUsers) > 0 && b.genericEventChan != nil {
		wrapped := entity.WrapEvent(&pb.PresenceEntry{
			Username: username,
			UserId:   userID,
			Channel:  newChannels,
		}, pb.MessageType_PRESENCE_ENTRY)

		for _, fu := range followerUsers {
			wrapped.AddAudience(entity.AudUser, fu.UUID)
		}

		b.genericEventChan <- wrapped
	}

	return nil
}

func (b *Bus) initRealmInfo(ctx context.Context, evt *pb.InitRealmInfo, connID string) error {
	// For consistency sake, use the `dotted` channels for presence
	// i.e. game.<gameID>, gametv.<gameID>
	// The reasoning is that realms should only be cared about by the socket
	// server. The channels are NATS pubsub channels and we use these for chat
	// too.
	username, anon, err := b.userStore.Username(ctx, evt.UserId)
	if err != nil {
		return err
	}

	// The channels with presence should be:
	// chat.lobby
	// chat.tournament.foo
	// chat.game.bar
	// chat.gametv.baz
	// global.presence (when it comes, we edit this later)

	for _, realm := range evt.Realms {

		presenceChan := strings.ReplaceAll(realm, "-", ".")
		if !strings.HasPrefix(presenceChan, "chat.") {
			// presenceChan / presenceStore is only used for chat purposes for now.
			presenceChan = ""
		}

		if presenceChan != "" {
			log.Debug().Str("presence-chan", presenceChan).Str("username", username).Msg("SetPresence")
			oldChannels, newChannels, err := b.presenceStore.SetPresence(ctx, evt.UserId, username, anon, presenceChan, connID)
			if err != nil {
				// this was not checked?
				return err
			}
			if err = b.broadcastChannelChanges(ctx, oldChannels, newChannels, evt.UserId, username); err != nil {
				return err
			}
		}

		if realm == "lobby" {
			err := b.sendLobbyContext(ctx, evt.UserId, connID)
			if err != nil {
				return err
			}
		} else if strings.HasPrefix(realm, "game-") || strings.HasPrefix(realm, "gametv-") {
			components := strings.Split(realm, "-")
			// Get a sanitized history
			gameID := components[1]
			err := b.sendGameRefresher(ctx, gameID, connID, evt.UserId)
			if err != nil {
				return err
			}
		} else if strings.HasPrefix(realm, "tournament-") {
			err := b.sendTournamentContext(ctx, realm, evt.UserId, connID)
			if err != nil {
				return err
			}
		} else {
			log.Debug().Interface("evt", evt).Msg("no init realm info")
		}
		// XXX: Need initRealmInfo for `channel-` realm.
		// Get presence
		if presenceChan != "" {
			err := b.sendPresenceContext(ctx, evt.UserId, username, anon,
				presenceChan, connID)
			if err != nil {
				return err
			}
		}
	}
	return nil
	// send chat info

}

func (b *Bus) getPresence(ctx context.Context, presenceChan string) (*entity.EventWrapper, error) {
	users, err := b.presenceStore.GetInChannel(ctx, presenceChan)
	if err != nil {
		return nil, err
	}
	pbobj := &pb.UserPresences{Presences: []*pb.UserPresence{}}
	for _, u := range users {
		pbobj.Presences = append(pbobj.Presences, &pb.UserPresence{
			Username:    u.Username,
			UserId:      u.UUID,
			Channel:     presenceChan,
			IsAnonymous: u.Anonymous,
		})
	}

	log.Debug().Interface("presences", pbobj.Presences).Msg("get-presences")

	evt := entity.WrapEvent(pbobj, pb.MessageType_USER_PRESENCES)
	return evt, nil
}

func (b *Bus) leaveTab(ctx context.Context, userID, connID string) error {
	username, anon, err := b.userStore.Username(ctx, userID)
	if err != nil {
		return err
	}
	oldChannels, newChannels, channels, err := b.presenceStore.ClearPresence(ctx, userID, username, anon, connID)
	if err != nil {
		return err
	}
	log.Debug().Interface("channels", channels).Str("connID", connID).Str("username", username).
		Msg("clear presence")

	err = b.broadcastPresence(username, userID, anon, channels, true)
	if err != nil {
		return err
	}

	err = b.deleteSoughtForConnID(ctx, connID)
	if err != nil {
		return err
	}
	// Delete any tournament ready messages
	err = b.deleteTournamentReadyMsgs(ctx, userID, connID)
	if err != nil {
		return err
	}
	if err = b.broadcastChannelChanges(ctx, oldChannels, newChannels, userID, username); err != nil {
		return err
	}
	return nil
}

func (b *Bus) deleteTournamentReadyMsgs(ctx context.Context, userID, connID string) error {
	// When a user leaves the site, we want to make sure to clear any of their
	// "tournament ready" messages in the actual tournament.
	conn := b.redisPool.Get()
	defer conn.Close()
	bts, err := redis.Bytes(conn.Do("GET", "tready:"+connID))
	if err != nil {
		// There are probably no such messages for this connection.
		return nil
	}
	readyEvt := pb.ReadyForTournamentGame{}
	err = json.Unmarshal(bts, &readyEvt)
	if err != nil {
		return err
	}
	readyEvt.Unready = true
	err = b.readyForTournamentGame(ctx, &readyEvt, userID, connID)
	if err != nil {
		return err
	}
	// and delete the ready event from redis
	_, err = conn.Do("DEL", "tready:"+connID)
	return err
}

func (b *Bus) leaveSite(ctx context.Context, userID string) error {
	log.Debug().Str("userid", userID).Msg("left-site")
	// Clean up any sought games we may have missed. This only happens if
	// there was an error in deleting sought games in the leaveTab flow.
	err := b.deleteSoughtForUser(ctx, userID)
	if err != nil {
		return err
	}
	return nil
}

func (b *Bus) pongReceived(ctx context.Context, userID, connID string) error {
	username, anon, err := b.userStore.Username(ctx, userID)
	if err != nil {
		return err
	}
	oldChannels, newChannels, err := b.presenceStore.RenewPresence(ctx, userID, username, anon, connID)
	if err != nil {
		return err
	}
	if err = b.broadcastChannelChanges(ctx, oldChannels, newChannels, userID, username); err != nil {
		return err
	}
	return nil
}

func (b *Bus) activeGames(ctx context.Context, tourneyID string) (*entity.EventWrapper, error) {
	games, err := b.gameStore.ListActive(ctx, tourneyID, false)

	if err != nil {
		return nil, err
	}
	log.Debug().Int("num-active-games", len(games.GameInfo)).Msg("active-games")

	evt := entity.WrapEvent(games, pb.MessageType_ONGOING_GAMES)
	return evt, nil
}

// Return 0 if uid1 blocks uid2, 1 if uid2 blocks uid1, and -1 if neither blocks
// the other. Note, if they both block each other it will return 0.
func (b *Bus) blockExists(ctx context.Context, u1, u2 *entity.User) (int, error) {
	blockedUsers, err := b.userStore.GetBlocks(ctx, u1.ID)
	if err != nil {
		return 0, err
	}
	for _, bu := range blockedUsers {
		if bu.UUID == u2.UUID {
			// u1 is blocking u2
			return 0, nil
		}
	}
	// Check in the other direction
	blockedUsers, err = b.userStore.GetBlockedBy(ctx, u1.ID)
	if err != nil {
		return 0, err
	}
	for _, bu := range blockedUsers {
		if bu.UUID == u2.UUID {
			// u2 is blocking u1
			return 1, nil
		}
	}
	return -1, nil
}

func (b *Bus) sendLobbyContext(ctx context.Context, userID, connID string) error {
	// open seeks
	seeks, err := b.openSeeks(ctx)
	if err != nil {
		return err
	}
	err = b.pubToConnectionID(connID, userID, seeks)
	if err != nil {
		return err
	}
	// live games
	activeGames, err := b.activeGames(ctx, "")
	if err != nil {
		return err
	}
	err = b.pubToConnectionID(connID, userID, activeGames)
	if err != nil {
		return err
	}
	// open match reqs
	matches, err := b.openMatches(ctx, userID, "")
	if err != nil {
		return err
	}
	err = b.pubToConnectionID(connID, userID, matches)
	if err != nil {
		return err
	}

	// TODO: send followed online
	return nil
}

func (b *Bus) sendTournamentContext(ctx context.Context, realm, userID, connID string) error {
	components := strings.Split(realm, "-")
	tourneyID := components[1]
	// live games
	activeGames, err := b.activeGames(ctx, tourneyID)
	if err != nil {
		return err
	}
	err = b.pubToConnectionID(connID, userID, activeGames)
	if err != nil {
		return err
	}
	// open match reqs
	matches, err := b.openMatches(ctx, userID, tourneyID)
	if err != nil {
		return err
	}
	err = b.pubToConnectionID(connID, userID, matches)
	if err != nil {
		return err
	}

	return err
}

func (b *Bus) sendPresenceContext(ctx context.Context, userID, username string, anon bool,
	presenceChan, connID string) error {

	pres, err := b.getPresence(ctx, presenceChan)
	if err != nil {
		return err
	}
	err = b.pubToConnectionID(connID, userID, pres)
	if err != nil {
		return err
	}
	// Also send OUR presence to users in this channel.
	return b.broadcastPresence(username, userID, anon, []string{presenceChan}, false)
}<|MERGE_RESOLUTION|>--- conflicted
+++ resolved
@@ -440,19 +440,10 @@
 	// XXX: Otherwise, ignore error for now
 
 	switch msgType {
-<<<<<<< HEAD
-	// XXX: remove the camelCased version of these soon, after deploying new socket server
-	case "seekRequest", pb.MessageType_SEEK_REQUEST.String():
+	case pb.MessageType_SEEK_REQUEST.String():
 		log.Debug().Str("user", userID).Msg("seek-request")
 		return b.seekRequest(ctx, auth, userID, wsConnID, data)
-	case "chat", pb.MessageType_CHAT_MESSAGE.String():
-=======
-	case pb.MessageType_SEEK_REQUEST.String():
-		return b.seekRequest(ctx, auth, userID, wsConnID, data)
-	case pb.MessageType_MATCH_REQUEST.String():
-		return b.matchRequest(ctx, auth, userID, wsConnID, data)
 	case pb.MessageType_CHAT_MESSAGE.String():
->>>>>>> 5de2f22e
 		// The user is subtopics[2]
 		evt := &pb.ChatMessage{}
 		err := proto.Unmarshal(data, evt)
@@ -461,25 +452,17 @@
 		}
 		log.Debug().Str("user", userID).Str("msg", evt.Message).Str("channel", evt.Channel).Msg("chat")
 		return b.chat(ctx, userID, evt)
-<<<<<<< HEAD
-	case "declineMatchRequest", pb.MessageType_DECLINE_SEEK_REQUEST.String():
+
+	case pb.MessageType_DECLINE_SEEK_REQUEST.String():
 		evt := &pb.DeclineSeekRequest{}
-=======
-	case pb.MessageType_DECLINE_MATCH_REQUEST.String():
-		evt := &pb.DeclineMatchRequest{}
->>>>>>> 5de2f22e
+
 		err := proto.Unmarshal(data, evt)
 		if err != nil {
 			return err
 		}
 		log.Debug().Str("user", userID).Str("reqid", evt.RequestId).Msg("decline-rematch")
-<<<<<<< HEAD
 		return b.seekDeclined(ctx, evt, userID)
-	case "gameMetaEvent", pb.MessageType_GAME_META_EVENT.String():
-=======
-		return b.matchDeclined(ctx, evt, userID)
 	case pb.MessageType_GAME_META_EVENT.String():
->>>>>>> 5de2f22e
 		evt := &pb.GameMetaEvent{}
 		err := proto.Unmarshal(data, evt)
 		if err != nil {
