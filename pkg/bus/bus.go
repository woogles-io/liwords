--- conflicted
+++ resolved
@@ -796,31 +796,28 @@
 	if err != nil {
 		return err
 	}
-<<<<<<< HEAD
-=======
 
 	// Send a TournamentDivisionDataResponse for every division in the tournament.
-
-	t, err := b.tournamentStore.Get(ctx, tourneyID)
-	if err != nil {
-		return err
-	}
-
-	for name := range t.Divisions {
-		r, err := tournament.TournamentDivisionDataResponse(ctx, b.tournamentStore, tourneyID, name)
-		if err != nil {
-			return err
-		}
-
-		evt := entity.WrapEvent(r, pb.MessageType_TOURNAMENT_DIVISION_MESSAGE)
-		err = b.pubToConnectionID(connID, userID, evt)
-		if err != nil {
-			return err
-		}
-
-	}
-
->>>>>>> 91cd860a
+	// XXX: only bring this back if we are using socket instead of xhr after all for this msg.
+	// t, err := b.tournamentStore.Get(ctx, tourneyID)
+	// if err != nil {
+	// 	return err
+	// }
+
+	// for name := range t.Divisions {
+	// 	r, err := tournament.TournamentDivisionDataResponse(ctx, b.tournamentStore, tourneyID, name)
+	// 	if err != nil {
+	// 		return err
+	// 	}
+
+	// 	evt := entity.WrapEvent(r, pb.MessageType_TOURNAMENT_DIVISION_MESSAGE)
+	// 	err = b.pubToConnectionID(connID, userID, evt)
+	// 	if err != nil {
+	// 		return err
+	// 	}
+
+	// }
+
 	return err
 }
 
