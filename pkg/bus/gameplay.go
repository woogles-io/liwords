package bus

import (
	"context"
	"encoding/json"
	"errors"
	"fmt"
	"strings"
	"time"

	"github.com/lithammer/shortuuid"
	"github.com/rs/zerolog/log"
	"google.golang.org/protobuf/proto"
	"lukechampine.com/frand"

	"github.com/domino14/liwords/pkg/entity"
	"github.com/domino14/liwords/pkg/gameplay"
	"github.com/domino14/liwords/pkg/mod"
	"github.com/domino14/liwords/pkg/tournament"
	pb "github.com/domino14/liwords/rpc/api/proto/ipc"
	"github.com/domino14/macondo/game"
	macondopb "github.com/domino14/macondo/gen/api/proto/macondo"
)

var (
	errGamesDisabled = errors.New("new games are temporarily disabled while we update Woogles; please try again in a few minutes")
)

const (
	TournamentReadyExpire = 3600
)

func (b *Bus) errIfGamesDisabled(ctx context.Context) error {
	enabled, err := b.configStore.GamesEnabled(ctx)
	if err != nil {
		return err
	}
	if !enabled {
		return errGamesDisabled
	}
	return nil
}

func (b *Bus) instantiateAndStartGame(ctx context.Context, accUser *entity.User, requester string,
	gameReq *pb.GameRequest, sg *entity.SoughtGame, reqID, acceptingConnID string) error {

	reqUser, err := b.userStore.GetByUUID(ctx, requester)
	if err != nil {
		return err
	}

	err = b.errIfGamesDisabled(ctx)
	if err != nil {
		return err
	}

	// disallow anon game acceptance for now.
	if accUser.Anonymous || reqUser.Anonymous {
		return errors.New("you must log in to play games")
	}

	if (accUser.Anonymous || reqUser.Anonymous) && gameReq.RatingMode == pb.RatingMode_RATED {
		return errors.New("anonymous-players-cant-play-rated")
	}

	log.Debug().Interface("req", sg).
		Str("accepting-conn", acceptingConnID).Msg("game-request-accepted")
	assignedFirst := -1
	var tournamentID string
	if sg.SeekRequest.ReceiverIsPermanent {
		if sg.SeekRequest.RematchFor != "" {
			// Assign firsts to be the other player.
			gameID := sg.SeekRequest.RematchFor
			gh, err := b.gameStore.GetHistory(ctx, gameID)
			if err != nil {
				return err
			}
<<<<<<< HEAD
			players := g.History().Players
			log.Debug().Str("went-first", players[0].Nickname).Msg("determining-first")
=======
			wentFirst := 0
			players := gh.Players
			if gh.SecondWentFirst {
				wentFirst = 1
			}
			log.Debug().Str("went-first", players[wentFirst].Nickname).Msg("determining-first")
>>>>>>> dc028779

			// These are indices in the array passed to InstantiateNewGame
			if accUser.UUID == players[0].UserId {
				assignedFirst = 1 // reqUser should go first
			} else if reqUser.UUID == players[0].UserId {
				assignedFirst = 0 // accUser should go first
			}
		}
		if sg.SeekRequest.TournamentId != "" {
			t, err := b.tournamentStore.Get(ctx, sg.SeekRequest.TournamentId)
			if err != nil {
				return errors.New("tournament not found")
			}
			tournamentID = t.UUID
		}
	}
	// If tournamentID is defined, this is a clubhouse game, so there's no
	// round/division/etc, just a simple "tournament ID"
	trdata := &entity.TournamentData{
		Id: tournamentID,
	}
	if assignedFirst == -1 {
		assignedFirst = frand.Intn(2)
		log.Debug().Int("first", assignedFirst).Msg("assigned-first-randomly")
	}
	var users [2]*entity.User
	if assignedFirst == 0 {
		users = [2]*entity.User{accUser, reqUser}
	} else {
		users = [2]*entity.User{reqUser, accUser}
	}

	g, err := gameplay.InstantiateNewGame(ctx, b.gameStore, b.config,
		users, gameReq, trdata)
	if err != nil {
		return err
	}
	// Broadcast a seek delete event, and send both parties a game redirect.
	if reqID != BotRequestID {
		b.soughtGameStore.Delete(ctx, reqID)
		err = b.sendSoughtGameDeletion(ctx, sg)
		if err != nil {
			log.Err(err).Msg("broadcasting-sg-deletion")
		}
	}

	err = b.broadcastGameCreation(g, accUser, reqUser)
	if err != nil {
		log.Err(err).Msg("broadcasting-game-creation")
	}
	// This event will result in a redirect.
	seekerConnID, err := sg.SeekerConnID()
	if err != nil {
		return err
	}
	ngevt := entity.WrapEvent(&pb.NewGameEvent{
		GameId:       g.GameID(),
		AccepterCid:  acceptingConnID,
		RequesterCid: seekerConnID,
	}, pb.MessageType_NEW_GAME_EVENT)
	// The front end keeps track of which tabs seek/accept games etc
	// so we don't attach any extra channel info here.
	b.pubToUser(accUser.UUID, ngevt, "")
	b.pubToUser(reqUser.UUID, ngevt, "")

	tcname, variant, err := entity.VariantFromGameReq(gameReq)
	if err != nil {
		return err
	}

	log.Info().Str("newgameid", g.History().Uid).
		Str("sender", accUser.UUID).
		Str("requester", requester).
		Str("reqID", reqID).
		Str("lexicon", gameReq.Lexicon).
		Str("timectrl", string(tcname)).
		Str("variant", string(variant)).
		Str("onturn", g.NickOnTurn()).Msg("game-accepted")

	return nil
}

func (b *Bus) goHandleBotMove(ctx context.Context, g *entity.Game) {
	// This function should only be called if it's the bot's turn.
	// Call it while holding at least a read lock!
	onTurn := g.Game.PlayerOnTurn()
	userID := g.Game.PlayerIDOnTurn()

	go b.handleBotMoveInternally(ctx, g, onTurn, userID)
}

func (b *Bus) handleBotMoveInternally(ctx context.Context, g *entity.Game, onTurn int, userID string) {
	// This function should only be called by goHandleBotMove.
	// Caller should pass the bot's onTurn and userID.
	g.Lock()
	defer g.Unlock()
	// We check if that game is not over because a triple challenge
	// could have ended it
	for g.PlayerOnTurn() == onTurn && g.Game.Playing() != macondopb.PlayState_GAME_OVER {
		hist := g.History()
		log.Debug().Interface("bot-type", g.GameReq.BotType).Msg("bot-type")
		req := macondopb.BotRequest{GameHistory: hist, BotType: g.GameReq.BotType}
		data, err := proto.Marshal(&req)
		if err != nil {
			log.Err(err).Msg("bot-cant-move")
			return
		}
		// XXX: Putting this in a Lock is bad. We need to rework this, or
		// we can't have bots that sim.
		res, err := b.natsconn.Request("macondo.bot", data, 10*time.Second)

		if err != nil {
			if b.natsconn.LastError() != nil {
				log.Error().Msgf("bot-cant-move %v for request", b.natsconn.LastError())
			}
			log.Error().Msgf("bot-cant-move %v for request", err)
			return
		}
		log.Debug().Msgf("res: %v", string(res.Data))

		resp := macondopb.BotResponse{}
		err = proto.Unmarshal(res.Data, &resp)
		if err != nil {
			log.Err(err).Msg("bot-cant-move-unmarshal-error")
			return
		}
		switch r := resp.Response.(type) {
		case *macondopb.BotResponse_Move:
			timeRemaining := g.TimeRemaining(onTurn)

			m, err := game.MoveFromEvent(r.Move, g.Alphabet(), g.Board())
			if err != nil {
				log.Err(err).Msg("move-from-event-error")
				return
			}
			err = gameplay.PlayMove(ctx, g, b.gameStore, b.userStore, b.notorietyStore, b.listStatStore, b.tournamentStore, userID, onTurn, timeRemaining, m)
			if err != nil {
				log.Err(err).Msg("bot-cant-move-play-error")
				return
			}
		case *macondopb.BotResponse_Error:
			log.Error().Str("error", r.Error).Msg("bot-error")
			return
		default:
			log.Err(errors.New("should never happen")).Msg("bot-cant-move")
		}
	}

	err := b.gameStore.Set(ctx, g)
	if err != nil {
		log.Err(err).Msg("setting-game-after-bot-move")
	}

}

func (b *Bus) readyForGame(ctx context.Context, evt *pb.ReadyForGame, userID string) error {
	g, err := b.gameStore.Get(ctx, evt.GameId)
	if err != nil {
		return err
	}
	g.Lock()
	defer g.Unlock()
	log.Debug().Str("userID", userID).Interface("playing", g.Playing()).Msg("ready-for-game")
	if g.Playing() != macondopb.PlayState_PLAYING {
		return errors.New("game is over")
	}

	var readyID int

	if g.History().Players[0].UserId == userID {
		readyID = 0
	} else if g.History().Players[1].UserId == userID {
		readyID = 1
	} else {
		log.Error().Str("userID", userID).Str("gameID", evt.GameId).Msg("not-in-game")
		return errors.New("ready for game but not in game")
	}

	log.Debug().Str("gameID", evt.GameId).Int("readyID", readyID).Msg("setReady")
	rf, err := b.gameStore.SetReady(ctx, evt.GameId, readyID)
	if err != nil {
		log.Err(err).Msg("in-set-ready")
		return err
	}
	log.Debug().Interface("rf", rf).Msg("ready-flag")
	// Start the game if both players are ready (or if it's a bot game).
	// readyflag will be (01 | 10) = 3 for two players.
	if rf == (1<<len(g.History().Players))-1 || g.GameReq.PlayerVsBot {
		err = gameplay.StartGame(ctx, b.gameStore, b.userStore, b.gameEventChan, g.GameID())
		if err != nil {
			log.Err(err).Msg("starting-game")
		}
		// Note: for PlayerVsBot, readyForGame is called twice when player is ready and every time player refreshes, why? :-(
		g.SendChange(g.NewActiveGameEntry(true))

		if g.GameReq.PlayerVsBot && g.PlayerIDOnTurn() != userID {
			// Make a bot move if it's the bot's turn at the beginning.
			b.goHandleBotMove(ctx, g)
		}
	}
	return nil
}

func (b *Bus) readyForTournamentGame(ctx context.Context, evt *pb.ReadyForTournamentGame, userID, connID string) error {
	if !evt.Unready {
		err := b.errIfGamesDisabled(ctx)
		if err != nil {
			return err
		}
	}

	reqUser, err := b.userStore.GetByUUID(ctx, userID)
	if err != nil {
		return err
	}

	fullUserID := reqUser.TournamentID()

	t, err := b.tournamentStore.Get(ctx, evt.TournamentId)
	if err != nil {
		return err
	}

	playerIDs, bothReady, err := tournament.SetReadyForGame(ctx, b.tournamentStore, t, fullUserID, connID,
		evt.Division, int(evt.Round), int(evt.GameIndex), evt.Unready)

	if err != nil {
		return err
	}

	// Let's send the ready message to both players.
	evt.PlayerId = fullUserID

	ngevt := entity.WrapEvent(evt, pb.MessageType_READY_FOR_TOURNAMENT_GAME)
	// We'll publish it to both users (across any connections they might be on)
	// so that the widget updates properly in every context.
	for _, p := range playerIDs {
		s := strings.Split(p, ":")
		if len(s) != 3 {
			return fmt.Errorf("unexpected player readystate: %v", p)
		}
		b.pubToUser(s[0], ngevt, "")
	}

	if !bothReady {
		if !evt.Unready {
			// Store temporary ready state in Redis.
			conn := b.redisPool.Get()
			defer conn.Close()
			bts, err := json.Marshal(evt)
			if err != nil {
				return err
			}
			_, err = conn.Do("SET", "tready:"+connID, bts, "EX", TournamentReadyExpire)
			if err != nil {
				return err
			}
		}
		return nil
	}
	redisConn := b.redisPool.Get()
	defer redisConn.Close()

	// Both players are ready! Instantiate and start a new game.
	foundUs := false
	otherID := ""
	users := [2]*entity.User{nil, nil}
	connIDs := [2]string{"", ""}
	otherUserIdx := -1
	// playerIDs are in order of first/second
	for idx, pid := range playerIDs {
		// userid:username:conn_id
		splitid := strings.Split(pid, ":")
		if len(splitid) != 3 {
			return errors.New("unexpected playerID: " + pid)
		}
		if userID == splitid[0] {
			foundUs = true
			users[idx] = reqUser
		} else {
			otherID = splitid[0]
			otherUserIdx = idx
		}
		connIDs[idx] = splitid[2]
		// Delete the ready state if it existed in Redis.
		_, err = redisConn.Do("DEL", "tready:"+connIDs[idx])
		if err != nil {
			return err
		}
	}
	if !foundUs {
		return errors.New("unexpected behavior; did not find us")
	}
	if otherID == userID {
		return errors.New("both users have same ID?")
	}
	if otherUserIdx == -1 {
		return errors.New("unexpected behavior; did not find other player")
	}
	users[otherUserIdx], err = b.userStore.GetByUUID(ctx, otherID)
	if err != nil {
		return err
	}
	if t.Divisions[evt.Division].DivisionManager == nil {
		return fmt.Errorf("division manager for division %s is nil", evt.Division)
	}
	gameReq := t.Divisions[evt.Division].DivisionManager.GetDivisionControls().GameRequest
	tdata := &entity.TournamentData{
		Id:        evt.TournamentId,
		Division:  evt.Division,
		Round:     int(evt.Round),
		GameIndex: int(evt.GameIndex),
	}

	g, err := gameplay.InstantiateNewGame(ctx, b.gameStore, b.config,
		users, gameReq, tdata)
	if err != nil {
		return err
	}

	err = b.broadcastGameCreation(g, reqUser, users[otherUserIdx])
	if err != nil {
		log.Err(err).Msg("broadcasting-game-creation")
	}

	// redirect users to the right game
	ngevt = entity.WrapEvent(&pb.NewGameEvent{
		GameId: g.GameID(),
		// doesn't matter who's the accepter or requester here.
		AccepterCid:  connIDs[0],
		RequesterCid: connIDs[1],
	}, pb.MessageType_NEW_GAME_EVENT)

	b.pubToConnectionID(connIDs[0], users[0].UUID, ngevt)
	b.pubToConnectionID(connIDs[1], users[1].UUID, ngevt)

	tcname, variant, err := entity.VariantFromGameReq(gameReq)
	if err != nil {
		return err
	}

	log.Info().Str("newgameid", g.History().Uid).
		Str("p0", userID).
		Str("p1", otherID).
		Str("lexicon", gameReq.Lexicon).
		Str("timectrl", string(tcname)).
		Str("variant", string(variant)).
		Str("tournamentID", string(evt.TournamentId)).
		Str("onturn", g.NickOnTurn()).Msg("tournament-game-started")

	// This is untested.
	g.SendChange(g.NewActiveGameEntry(true))
	return nil
}

func (b *Bus) sendGameRefresher(ctx context.Context, gameID, connID, userID string) error {
	// Get a game refresher event.
	entGame, err := b.gameStore.Get(ctx, string(gameID))
	if err != nil {
		return err
	}
	entGame.RLock()
	defer entGame.RUnlock()
	var evt *entity.EventWrapper
	log.Debug().Str("gameid", entGame.History().Uid).Msg("sent-refresher")

	if !entGame.Started && entGame.GameEndReason == pb.GameEndReason_NONE {
		log.Debug().Str("gameid", entGame.History().Uid).Msg("sent-refresher-unstarted-game")
		evt = entity.WrapEvent(&pb.ServerMessage{Message: "Game is starting soon!"},
			pb.MessageType_SERVER_MESSAGE)
	} else {
		log.Debug().Str("gameid", entGame.History().Uid).Msg("sent-refresher-for-started-game")
		hre := entGame.HistoryRefresherEvent()
		hre.History = mod.CensorHistory(ctx, b.userStore, hre.History)
		evt = entity.WrapEvent(hre,
			pb.MessageType_GAME_HISTORY_REFRESHER)
	}
	// retain RLock() to prevent handleBotMoveInternally from making a new move not in evt
	err = b.pubToConnectionID(connID, userID, evt)
	if err != nil {
		return err
	}
	return nil
}

func (b *Bus) adjudicateGames(ctx context.Context) error {
	// Always bust the cache when we're adjudicating games.

	gs, err := b.gameStore.ListActive(ctx, "", true)

	if err != nil {
		return err
	}
	now := time.Now()
	log.Debug().Interface("active-games", gs).Msg("maybe-adjudicating...")
	for _, g := range gs.GameInfo {
		// These will likely be in the cache.
		entGame, err := b.gameStore.Get(ctx, g.GameId)
		if err != nil {
			return err
		}
		entGame.RLock()
		onTurn := entGame.Game.PlayerOnTurn()
		started := entGame.Started
		timeRanOut := entGame.TimeRanOut(onTurn)
		entGame.RUnlock()

		if started && timeRanOut {
			log.Debug().Str("gid", g.GameId).Msg("adjudicating-time-ran-out")
			err = gameplay.TimedOut(ctx, b.gameStore, b.userStore, b.notorietyStore,
				b.listStatStore, b.tournamentStore, entGame.Game.PlayerIDOnTurn(), g.GameId)
			log.Err(err).Msg("adjudicating-after-gameplay-timed-out")
		} else if !started && now.Sub(entGame.CreatedAt) > CancelAfter {
			log.Debug().Str("gid", g.GameId).
				Str("tid", g.TournamentId).
				Interface("now", now).
				Interface("created", entGame.CreatedAt).
				Msg("canceling-never-started")

				// need to lock game to abort? maybe lock inside AbortGame?
			log.Debug().Str("gid", g.GameId).Msg("locking")
			entGame.Lock()
			err = gameplay.AbortGame(ctx, b.gameStore, b.tournamentStore,
				entGame, pb.GameEndReason_CANCELLED)
			log.Err(err).Msg("adjudicating-after-abort-game")
			entGame.Unlock()
			log.Debug().Str("gid", g.GameId).Msg("unlocking")

			// Delete the game from the lobby. We do this here instead
			// of inside the gameplay package because the game event channel
			// was never registered with an unstarted game.
			wrapped := entity.WrapEvent(&pb.GameDeletion{Id: g.GameId},
				pb.MessageType_GAME_DELETION)
			wrapped.AddAudience(entity.AudLobby, "gameEnded")
			// send it to the tournament channel too if it's in one
			if g.TournamentId != "" {
				wrapped.AddAudience(entity.AudTournament, g.TournamentId)
			}
			b.gameEventChan <- wrapped
		}
	}
	log.Debug().Interface("active-games", gs).Msg("exiting-adjudication...")

	return nil
}

func (b *Bus) gameMetaEvent(ctx context.Context, evt *pb.GameMetaEvent, userID string) error {
	// Make sure we are not sending more abort/etc requests than allowed.

	// Overwrite whatever was passed in with the userID we know made this request.
	evt.PlayerId = userID
	if evt.OrigEventId == "" {
		evt.OrigEventId = shortuuid.New()
	}

	return gameplay.HandleMetaEvent(ctx, evt, b.gameEventChan, b.gameStore, b.userStore, b.notorietyStore, b.listStatStore, b.tournamentStore)
}<|MERGE_RESOLUTION|>--- conflicted
+++ resolved
@@ -75,17 +75,8 @@
 			if err != nil {
 				return err
 			}
-<<<<<<< HEAD
-			players := g.History().Players
+			players := gh.Players
 			log.Debug().Str("went-first", players[0].Nickname).Msg("determining-first")
-=======
-			wentFirst := 0
-			players := gh.Players
-			if gh.SecondWentFirst {
-				wentFirst = 1
-			}
-			log.Debug().Str("went-first", players[wentFirst].Nickname).Msg("determining-first")
->>>>>>> dc028779
 
 			// These are indices in the array passed to InstantiateNewGame
 			if accUser.UUID == players[0].UserId {
