package mod

import (
	"bytes"
	"context"
	"encoding/json"
	"errors"
	"fmt"
	"github.com/golang/protobuf/ptypes"
<<<<<<< HEAD
	"github.com/rs/zerolog/log"
	"net/http"
	"time"
=======
	"google.golang.org/protobuf/proto"
>>>>>>> 9520deaa

	"github.com/domino14/liwords/pkg/apiserver"
	"github.com/domino14/liwords/pkg/emailer"
	"github.com/domino14/liwords/pkg/entity"
	"github.com/domino14/liwords/pkg/user"
	"github.com/domino14/liwords/pkg/utilities"
	ms "github.com/domino14/liwords/rpc/api/proto/mod_service"

	pb "github.com/domino14/liwords/rpc/api/proto/realtime"
	macondopb "github.com/domino14/macondo/gen/api/proto/macondo"
)

const ModActionEmailTemplate = `
Dear Woogles.io user,

The following action was taken against your account:

%s

If you think this was an error, please contact conduct@woogles.io.

The Woogles.io team
`

var DiscordTarget = "https://discord.com/api/webhooks/"

var ModActionEmailMap = map[ms.ModActionType]string{
	ms.ModActionType_MUTE:                    "Disable Chat",
	ms.ModActionType_SUSPEND_ACCOUNT:         "Account Suspension",
	ms.ModActionType_SUSPEND_RATED_GAMES:     "Disable Rated Games",
	ms.ModActionType_SUSPEND_GAMES:           "Disable Games",
	ms.ModActionType_RESET_RATINGS:           "Reset Ratings",
	ms.ModActionType_RESET_STATS:             "Reset Statistics",
	ms.ModActionType_RESET_STATS_AND_RATINGS: "Reset Ratings and Statistics",
}

var ModActionDispatching = map[string]func(context.Context, user.Store, user.ChatStore, *ms.ModAction) error{

	/*
		All types are listed here for clearness
		Types that are commented are not transient
		actions but are applied over a duration of time

		ms.ModActionType_MUTE,
		ms.ModActionType_SUSPEND_ACCOUNT,
		ms.ModActionType_SUSPEND_RATED_GAMES,
		ms.ModActionType_SUSPEND_GAMES,
	*/
	ms.ModActionType_RESET_RATINGS.String():           resetRatings,
	ms.ModActionType_RESET_STATS.String():             resetStats,
	ms.ModActionType_RESET_STATS_AND_RATINGS.String(): resetStatsAndRatings,
	ms.ModActionType_REMOVE_CHAT.String():             removeChat,
	ms.ModActionType_DELETE_ACCOUNT.String():          deleteAccount,
}

var ModActionTextMap = map[ms.ModActionType]string{
	ms.ModActionType_MUTE:                "chatting",
	ms.ModActionType_SUSPEND_ACCOUNT:     "logging in",
	ms.ModActionType_SUSPEND_RATED_GAMES: "playing rated games",
	ms.ModActionType_SUSPEND_GAMES:       "playing games",
}

func ActionExists(ctx context.Context, us user.Store, uuid string, forceInsistLogout bool, actionTypes []ms.ModActionType) (bool, error) {
	currentActions, err := GetActions(ctx, us, uuid)
	if err != nil {
		return false, err
	}

	// We want to show the user longest ban out of all the actions,
	// so we want the time furthest in the future. Initialize the latestTime
	// to be the unix epoch. Any valid times that come from
	// actions will be later than this time.
	now := time.Now()
	latestTime := time.Unix(0, 0)
	permaban := false
	actionExists := false
	secondTimeIsLater := false
	var relevantActionType ms.ModActionType

	for _, actionType := range actionTypes {
		action, thisActionExists := currentActions[actionType.String()]
		if thisActionExists {
			if !actionExists {
				actionExists = true
			}
			if action.EndTime == nil {
				relevantActionType = actionType
				permaban = true
				break
			}
			golangEndTime, err := ptypes.Timestamp(action.EndTime)
			if err != nil {
				return false, err
			}
			latestTime, secondTimeIsLater = getLaterTime(latestTime, golangEndTime)
			if secondTimeIsLater {
				relevantActionType = actionType
			}
		}
	}

	var disabledError error = nil

	if actionExists {
		numberOfActionsChecked := len(actionTypes)
		actionText, ok := ModActionTextMap[relevantActionType]
		if !ok {
			return false, fmt.Errorf("Action %s is unmapped. Please report this to the Woogles team immediately.", relevantActionType.String())
		}
		if forceInsistLogout || (numberOfActionsChecked > 1 && relevantActionType == ms.ModActionType_SUSPEND_ACCOUNT) {
			disabledError = errors.New("Whoops, something went wrong! Please log out and try logging in again.")
		} else if permaban {
			if relevantActionType == ms.ModActionType_SUSPEND_ACCOUNT {
				disabledError = errors.New("This account has been deactivated. If you think this is an error, contact conduct@woogles.io.")
			} else {
				disabledError = fmt.Errorf("You are banned from %s. If you think this is an error, contact conduct@woogles.io.", actionText)
			}
		} else if latestTime.After(now) {
			year, month, day := latestTime.Date()
			disabledError = fmt.Errorf("You are suspended from %s until %v %v, %v.", actionText, month, day, year)
		} else {
			return false, errors.New("Encountered an error while checking available user actions. Please report this to the Woogles team immediately.")
		}
	}
	return permaban, disabledError
}

func GetActions(ctx context.Context, us user.Store, uuid string) (map[string]*ms.ModAction, error) {
	user, err := us.GetByUUID(ctx, uuid)
	if err != nil {
		return nil, err
	}

	// updateActions will initialize user.Actions.Current
	// so the return will not result in a nil pointer error
	updated, err := updateActions(user)
	if err != nil {
		return nil, err
	}

	if updated {
		err = us.Set(ctx, user)
		if err != nil {
			return nil, err
		}
	}

	return user.Actions.Current, nil
}

func GetActionHistory(ctx context.Context, us user.Store, uuid string) ([]*ms.ModAction, error) {
	user, err := us.GetByUUID(ctx, uuid)
	if err != nil {
		return nil, err
	}

	// updateActions will initialize user.Actions.History
	// so the return will not result in a nil pointer error
	updated, err := updateActions(user)
	if err != nil {
		return nil, err
	}

	if updated {
		err = us.Set(ctx, user)
		if err != nil {
			return nil, err
		}
	}

	return user.Actions.History, nil
}

func ApplyActions(ctx context.Context, us user.Store, cs user.ChatStore,
	mailgunKey string, discordToken string, actions []*ms.ModAction) error {
	applierUserId, err := sessionUserId(ctx, us)
	if err != nil {
		return err
	}
	for _, action := range actions {
		if action.Type == ms.ModActionType_DELETE_ACCOUNT {
			// The DELETE_ACCOUNT action erases the profile,
			// but we still need to permanently ban
			err := applyAction(ctx, us, cs, &ms.ModAction{
				UserId:        action.UserId,
				Type:          ms.ModActionType_SUSPEND_ACCOUNT,
				Duration:      0,
				ApplierUserId: applierUserId,
				Note:          "AUTOGENERATED ACTION: " + action.Note})
			if err != nil {
				return err
			}
		}
		action.ApplierUserId = applierUserId
		err := applyAction(ctx, us, cs, mailgunKey, discordToken, action)
		if err != nil {
			return err
		}
	}
	return nil
}

func RemoveActions(ctx context.Context, us user.Store, actions []*ms.ModAction) error {
	removerUserId, err := sessionUserId(ctx, us)
	if err != nil {
		return err
	}
	for _, action := range actions {
		// This call will update the user actions
		// so that actions that have already expired
		// are not removed by a mod or admin
		_, err := GetActions(ctx, us, action.UserId)
		if err != nil {
			return err
		}
		err = removeAction(ctx, us, action, removerUserId)
		if err != nil {
			return err
		}
	}
	return nil
}

func IsCensorable(ctx context.Context, us user.Store, uuid string) bool {
	// Don't censor if already censored
	if uuid == utilities.CensoredUsername ||
		uuid == utilities.AnotherCensoredUsername {
		return false
	}
	permaban, _ := ActionExists(ctx, us, uuid, false, []ms.ModActionType{ms.ModActionType_SUSPEND_ACCOUNT})
	return permaban
}

func censorPlayerInHistory(hist *macondopb.GameHistory, playerIndex int, bothCensorable bool) {
	uncensoredNickname := hist.Players[playerIndex].Nickname
	censoredUsername := utilities.CensoredUsername
	if bothCensorable && playerIndex == 1 {
		censoredUsername = utilities.AnotherCensoredUsername
	}
	hist.Players[playerIndex].UserId = censoredUsername
	hist.Players[playerIndex].RealName = censoredUsername
	hist.Players[playerIndex].Nickname = censoredUsername
	for idx, _ := range hist.Events {
		if hist.Events[idx].Nickname == uncensoredNickname {
			hist.Events[idx].Nickname = censoredUsername
		}
	}
}

func CensorHistory(ctx context.Context, us user.Store, hist *macondopb.GameHistory) *macondopb.GameHistory {
	playerOne := hist.Players[0].UserId
	playerTwo := hist.Players[1].UserId

	playerOneCensorable := IsCensorable(ctx, us, playerOne)
	playerTwoCensorable := IsCensorable(ctx, us, playerTwo)
	bothCensorable := playerOneCensorable && playerTwoCensorable

	if !playerOneCensorable && !playerTwoCensorable {
		return hist
	}

	censoredHistory := proto.Clone(hist).(*macondopb.GameHistory)

	if playerOneCensorable {
		censorPlayerInHistory(censoredHistory, 0, bothCensorable)
	}

	if playerTwoCensorable {
		censorPlayerInHistory(censoredHistory, 1, bothCensorable)
	}
	return censoredHistory
}

func updateActions(user *entity.User) (bool, error) {

	instantiateActions(user)

	now := time.Now()
	updated := false
	for _, action := range user.Actions.Current {
		// This conversion will throw an error if action.EndTime
		// is nil. This means that the action is permanent
		// and should never be removed by this function.
		convertedEndTime, err := ptypes.Timestamp(action.EndTime)
		if err == nil && now.After(convertedEndTime) {
			removeCurrentAction(user, action.Type, "")
			updated = true
		}
	}

	return updated, nil
}

func removeAction(ctx context.Context, us user.Store, action *ms.ModAction, removerUserId string) error {
	user, err := us.GetByUUID(ctx, action.UserId)
	if err != nil {
		return err
	}

	err = removeCurrentAction(user, action.Type, removerUserId)
	if err != nil {
		return err
	}

	return us.Set(ctx, user)
}

func applyAction(ctx context.Context, us user.Store, cs user.ChatStore,
	mailgunKey string, discordToken string, action *ms.ModAction) error {
	user, err := us.GetByUUID(ctx, action.UserId)
	if err != nil {
		return err
	}
	action.StartTime = ptypes.TimestampNow()
	modActionFunc, actionExists := ModActionDispatching[action.Type.String()]
	if actionExists { // This ModAction is transient
		err := modActionFunc(ctx, us, cs, action)
		if err != nil {
			return err
		}
		action.Duration = 0
		action.EndTime = action.StartTime
		action.RemovedTime = action.StartTime
		action.RemoverUserId = ""
		err = addActionToHistory(user, action)
		if err != nil {
			return err
		}
	} else {
		err = setCurrentAction(user, action)
		if err != nil {
			return err
		}
	}
<<<<<<< HEAD

	actionEmailText, ok := ModActionEmailMap[action.Type]
	if ok {
		if mailgunKey != "" {
			_, err := emailer.SendSimpleMessage(mailgunKey, user.Email, fmt.Sprintf("Account Taken Against %s", user.Username),
				fmt.Sprintf(ModActionEmailTemplate, actionEmailText))
			if err != nil {
				// Errors should not be fatal, just log them
				log.Err(err).Str("userID", user.UUID).Msg("mod-action-user-email")
			}
		}
		if discordToken != "" {
			modUser, err := us.GetByUUID(ctx, action.ApplierUserId)
			if err != nil {
				log.Err(err).Str("userID", user.UUID).Msg("mod-action-applier")
			} else {
				message := fmt.Sprintf("Action %s was applied to user %s by moderator %s.", actionEmailText, user.Username, modUser.Username)
				if !actionExists { // Action is non-transient
					if action.Duration == 0 {
						message += " This action is permanent."
					} else if action.EndTime == nil {
						log.Err(err).Str("userID", user.UUID).Msg("mod-action-endtime-nil")
					} else {
						golangActionEndTime, err := ptypes.Timestamp(action.EndTime)
						if err != nil {
							log.Err(err).Str("error", err.Error()).Msg("mod-action-endtime-conversion")
						} else {
							message += fmt.Sprintf(" This action will expire on %s.", golangActionEndTime.UTC().Format(time.UnixDate))
						}
					}
				}
				requestBody, err := json.Marshal(map[string]string{"content": message})

				// Errors should not be fatal, just log them
				if err != nil {
					log.Err(err).Str("error", err.Error()).Msg("mod-action-discord-notification-marshal")
				} else {
					resp, err := http.Post(DiscordTarget+discordToken, "application/json", bytes.NewBuffer(requestBody))
					// Errors should not be fatal, just log them
					if err != nil {
						log.Err(err).Str("error", err.Error()).Msg("mod-action-discord-notification-post-error")
					} else if resp.StatusCode != 204 { // No Content
						// We do not expect any other response
						log.Err(err).Str("status", resp.Status).Msg("mod-action-discord-notification-post-bad-response")
					}
				}
			}
		}
	}

=======
>>>>>>> 9520deaa
	return us.Set(ctx, user)
}

func addActionToHistory(user *entity.User, action *ms.ModAction) error {
	instantiateActions(user)
	user.Actions.History = append(user.Actions.History, action)
	return nil
}

func setCurrentAction(user *entity.User, action *ms.ModAction) error {
	if action.Duration < 0 {
		return fmt.Errorf("nontransient moderator action has a negative duration: %d", action.Duration)
	}
	// A Duration of 0 seconds for nontransient
	// actions is considered a permanent action
	if action.Duration == 0 {
		action.EndTime = nil
	} else {
		golangStartTime, err := ptypes.Timestamp(action.StartTime)
		if err != nil {
			return err
		}
		golangEndTime := golangStartTime.Add(time.Second * time.Duration(action.Duration))
		protoEndTime, err := ptypes.TimestampProto(golangEndTime)
		if err != nil {
			return err
		}
		action.EndTime = protoEndTime
	}

	instantiateActions(user)
	// Remove existing actions for this type
	_, actionExists := user.Actions.Current[action.Type.String()]
	if actionExists {
		err := removeCurrentAction(user, action.Type, action.ApplierUserId)
		if err != nil {
			return err
		}
	}
	user.Actions.Current[action.Type.String()] = action
	return nil
}

func removeCurrentAction(user *entity.User, actionType ms.ModActionType, removerUserId string) error {
	instantiateActions(user)

	existingCurrentAction, actionExists := user.Actions.Current[actionType.String()]
	if !actionExists {
		return fmt.Errorf("user does not have current action %s", actionType.String())
	}

	existingCurrentAction.RemoverUserId = removerUserId

	// If this action has expired, the removed time is the same
	// as the end time. An expired action in this function is
	// indicated by an empty string for removerUserId
	if removerUserId == "" {
		existingCurrentAction.RemovedTime = existingCurrentAction.EndTime
	} else {
		currentTime, err := ptypes.TimestampProto(time.Now())
		if err != nil {
			return err
		}
		existingCurrentAction.RemovedTime = currentTime
	}

	addActionToHistory(user, existingCurrentAction)
	delete(user.Actions.Current, actionType.String())
	return nil
}

func getLaterTime(t1 time.Time, t2 time.Time) (time.Time, bool) {
	laterTime := t1
	secondTimeIsLater := false
	if t2.After(t1) {
		laterTime = t2
		secondTimeIsLater = true
	}
	return laterTime, secondTimeIsLater
}

func resetRatings(ctx context.Context, us user.Store, cs user.ChatStore, action *ms.ModAction) error {
	return us.ResetRatings(ctx, action.UserId)
}

func resetStats(ctx context.Context, us user.Store, cs user.ChatStore, action *ms.ModAction) error {
	return us.ResetStats(ctx, action.UserId)
}

func resetStatsAndRatings(ctx context.Context, us user.Store, cs user.ChatStore, action *ms.ModAction) error {
	err := us.ResetStats(ctx, action.UserId)
	if err != nil {
		return nil
	}
	return us.ResetRatings(ctx, action.UserId)
}

func removeChat(ctx context.Context, us user.Store, cs user.ChatStore, action *ms.ModAction) error {
	chat, err := cs.GetChat(ctx, action.Channel, action.MessageId)
	if err != nil {
		return err
	}

	err = cs.DeleteChat(ctx, action.Channel, action.MessageId)
	if err != nil {
		return err
	}
	action.ChatText = chat.Message

	// Send a message via pubsub
	evtChan := cs.EventChan()
	if evtChan != nil {
		evt := &pb.ChatMessageDeleted{
			Channel: action.Channel,
			Id:      action.MessageId,
		}
		wrapped := entity.WrapEvent(evt, pb.MessageType_CHAT_MESSAGE_DELETED)
		wrapped.SetAudience(action.Channel)
		evtChan <- wrapped
	}

	return nil
}

func deleteAccount(ctx context.Context, us user.Store, cs user.ChatStore, action *ms.ModAction) error {
	return us.ResetProfile(ctx, action.UserId)
}

func instantiateActions(u *entity.User) {
	if u.Actions == nil {
		u.Actions = &entity.Actions{}
	}
	instantiateActionsCurrent(u)
	instantiateActionsHistory(u)
}

func instantiateActionsCurrent(u *entity.User) {
	if u.Actions.Current == nil {
		u.Actions.Current = make(map[string]*ms.ModAction)
	}
}

func instantiateActionsHistory(u *entity.User) {
	if u.Actions.History == nil {
		u.Actions.History = []*ms.ModAction{}
	}
}

func sessionUserId(ctx context.Context, us user.Store) (string, error) {
	sess, err := apiserver.GetSession(ctx)
	if err != nil {
		return "", err
	}

	user, err := us.Get(ctx, sess.Username)
	if err != nil {
		return "", err
	}
	return user.UUID, nil
}<|MERGE_RESOLUTION|>--- conflicted
+++ resolved
@@ -6,14 +6,8 @@
 	"encoding/json"
 	"errors"
 	"fmt"
-	"github.com/golang/protobuf/ptypes"
-<<<<<<< HEAD
-	"github.com/rs/zerolog/log"
 	"net/http"
 	"time"
-=======
-	"google.golang.org/protobuf/proto"
->>>>>>> 9520deaa
 
 	"github.com/domino14/liwords/pkg/apiserver"
 	"github.com/domino14/liwords/pkg/emailer"
@@ -21,6 +15,9 @@
 	"github.com/domino14/liwords/pkg/user"
 	"github.com/domino14/liwords/pkg/utilities"
 	ms "github.com/domino14/liwords/rpc/api/proto/mod_service"
+	"github.com/golang/protobuf/ptypes"
+	"github.com/rs/zerolog/log"
+	"google.golang.org/protobuf/proto"
 
 	pb "github.com/domino14/liwords/rpc/api/proto/realtime"
 	macondopb "github.com/domino14/macondo/gen/api/proto/macondo"
@@ -37,8 +34,6 @@
 
 The Woogles.io team
 `
-
-var DiscordTarget = "https://discord.com/api/webhooks/"
 
 var ModActionEmailMap = map[ms.ModActionType]string{
 	ms.ModActionType_MUTE:                    "Disable Chat",
@@ -197,7 +192,7 @@
 		if action.Type == ms.ModActionType_DELETE_ACCOUNT {
 			// The DELETE_ACCOUNT action erases the profile,
 			// but we still need to permanently ban
-			err := applyAction(ctx, us, cs, &ms.ModAction{
+			err := applyAction(ctx, us, cs, mailgunKey, discordToken, &ms.ModAction{
 				UserId:        action.UserId,
 				Type:          ms.ModActionType_SUSPEND_ACCOUNT,
 				Duration:      0,
@@ -348,7 +343,6 @@
 			return err
 		}
 	}
-<<<<<<< HEAD
 
 	actionEmailText, ok := ModActionEmailMap[action.Type]
 	if ok {
@@ -386,7 +380,7 @@
 				if err != nil {
 					log.Err(err).Str("error", err.Error()).Msg("mod-action-discord-notification-marshal")
 				} else {
-					resp, err := http.Post(DiscordTarget+discordToken, "application/json", bytes.NewBuffer(requestBody))
+					resp, err := http.Post(discordToken, "application/json", bytes.NewBuffer(requestBody))
 					// Errors should not be fatal, just log them
 					if err != nil {
 						log.Err(err).Str("error", err.Error()).Msg("mod-action-discord-notification-post-error")
@@ -398,9 +392,6 @@
 			}
 		}
 	}
-
-=======
->>>>>>> 9520deaa
 	return us.Set(ctx, user)
 }
 
