--- conflicted
+++ resolved
@@ -23,16 +23,11 @@
 const rtchankey ctxkey = "realtimechan"
 
 type ModService struct {
-<<<<<<< HEAD
-	userStore    user.Store
-	chatStore    user.ChatStore
-	mailgunKey   string
-	discordToken string
-=======
 	userStore      user.Store
 	notorietyStore NotorietyStore
 	chatStore      user.ChatStore
->>>>>>> 9520deaa
+	mailgunKey     string
+	discordToken   string
 }
 
 func NewModService(us user.Store, cs user.ChatStore, mailgunKey string, discordToken string) *ModService {
