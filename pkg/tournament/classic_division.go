package tournament

import (
	"context"
	"fmt"
	"math/rand"
	"sort"
	"strconv"

	"github.com/domino14/liwords/pkg/entity"
	"github.com/domino14/liwords/pkg/pair"
	"github.com/domino14/liwords/pkg/utilities"
	realtime "github.com/domino14/liwords/rpc/api/proto/realtime"
	"github.com/rs/zerolog/log"
)

type PlayerSorter []*realtime.TournamentPerson

func (a PlayerSorter) Len() int           { return len(a) }
func (a PlayerSorter) Swap(i, j int)      { a[i], a[j] = a[j], a[i] }
func (a PlayerSorter) Less(i, j int) bool { return a[i].Rating > a[j].Rating }

type ClassicDivision struct {
	TournamentName string                       `json:"tournamentName"`
	DivisionName   string                       `json:"divisionName"`
	Matrix         [][]string                   `json:"matrix"`
	PairingMap     map[string]*realtime.Pairing `json:"pairingMap"`
	// By convention, players should look like userUUID:username
	Players          *realtime.TournamentPersons        `json:"players"`
	PlayerIndexMap   map[string]int32                   `json:"pidxMap"`
	Standings        map[int32]*realtime.RoundStandings `json:"standings"`
	RoundControls    []*realtime.RoundControl           `json:"roundControls"`
	DivisionControls *realtime.DivisionControls         `json:"divisionControls"`
	CurrentRound     int32                              `json:"currentRound"`
	PairingKeyInt    int                                `json:"pairingKeyInt"`
}

func NewClassicDivision(tournamentName string, divisionName string) *ClassicDivision {
	return &ClassicDivision{TournamentName: tournamentName,
		DivisionName:     divisionName,
		Matrix:           [][]string{},
		PairingMap:       make(map[string]*realtime.Pairing),
		Players:          &realtime.TournamentPersons{},
		PlayerIndexMap:   make(map[string]int32),
		Standings:        make(map[int32]*realtime.RoundStandings),
		RoundControls:    []*realtime.RoundControl{},
		DivisionControls: &realtime.DivisionControls{},
		CurrentRound:     -1,
		PairingKeyInt:    0}
}

func (t *ClassicDivision) GetDivisionControls() *realtime.DivisionControls {
	return t.DivisionControls
}

func (t *ClassicDivision) SetDivisionControls(divisionControls *realtime.DivisionControls) (*realtime.DivisionControls, map[int32]*realtime.RoundStandings, error) {
	err := entity.ValidateGameRequest(context.Background(), divisionControls.GameRequest)
	if err != nil {
		return nil, nil, err
	}
	log.Debug().Interface("game-req", divisionControls.GameRequest).Msg("divctrls-validated-game-request")

	if divisionControls.MaximumByePlacement < 0 {
		return nil, nil, entity.NewWooglesError(realtime.WooglesError_TOURNAMENT_NEGATIVE_MAX_BYE_PLACEMENT, []string{t.TournamentName, t.DivisionName, strconv.Itoa(int(divisionControls.MaximumByePlacement))})
	}

	// check that suspended result is only VOID, FORFEIT_LOSS, or BYE:
	if !validFutureResult(divisionControls.SuspendedResult) {
		return nil, nil, errors.New("suspended result must be VOID, FORFEIT_LOSS, or BYE")
	}

	// minimum placement is zero-indexed
	if divisionControls.Gibsonize {
		if divisionControls.MinimumPlacement < 0 {
			return nil, nil, entity.NewWooglesError(realtime.WooglesError_TOURNAMENT_NEGATIVE_MIN_PLACEMENT, []string{t.TournamentName, t.DivisionName, strconv.Itoa(int(divisionControls.MinimumPlacement))})
		}
		if divisionControls.GibsonSpread < 0 {
			return nil, nil, entity.NewWooglesError(realtime.WooglesError_TOURNAMENT_NEGATIVE_GIBSON_SPREAD, []string{t.TournamentName, t.DivisionName, strconv.Itoa(int(divisionControls.GibsonSpread))})
		}
	}

	gibsonChanged := false
	if divisionControls.Gibsonize != t.DivisionControls.Gibsonize ||
		divisionControls.GibsonSpread != t.DivisionControls.GibsonSpread ||
		divisionControls.MinimumPlacement != t.DivisionControls.MinimumPlacement {
		gibsonChanged = true
	}

	t.DivisionControls = divisionControls

	standingsMap := make(map[int32]*realtime.RoundStandings)
	// Update the gibsonizations if the controls have changed
	if gibsonChanged {
		for i := 0; i <= t.GetCurrentRound(); i++ {
			standings, _, err := t.GetStandings(i)
			if err != nil {
				return nil, nil, err
			}
			standingsMap[int32(i)] = standings
		}
	}

	return t.DivisionControls, standingsMap, nil
}

func (t *ClassicDivision) SetRoundControls(roundControls []*realtime.RoundControl) (*realtime.DivisionPairingsResponse, []*realtime.RoundControl, error) {

	numberOfRounds := len(roundControls)
	numberOfPlayers := len(t.Players.Persons)
	if numberOfRounds == 0 {
		return nil, nil, entity.NewWooglesError(realtime.WooglesError_TOURNAMENT_EMPTY_ROUND_CONTROLS, []string{t.TournamentName, t.DivisionName})
	}

	if t.CurrentRound >= 0 {
		return nil, nil, entity.NewWooglesError(realtime.WooglesError_TOURNAMENT_SET_ROUND_CONTROLS_AFTER_START, []string{t.TournamentName, t.DivisionName, "classic_division"})
	}

	isElimination := false

	for i := 0; i < numberOfRounds; i++ {
		control := roundControls[i]
		if control.PairingMethod == realtime.PairingMethod_ELIMINATION {
			isElimination = true
			break
		}
	}

	var initialFontes int32 = 0
	for i := 0; i < numberOfRounds; i++ {
		control := roundControls[i]
		if isElimination && control.PairingMethod != realtime.PairingMethod_ELIMINATION {
			return nil, nil, entity.NewWooglesError(realtime.WooglesError_TOURNAMENT_ELIMINATION_PAIRINGS_MIX, []string{t.TournamentName, t.DivisionName})
		} else if i != 0 {
			if control.PairingMethod == realtime.PairingMethod_INITIAL_FONTES &&
				roundControls[i-1].PairingMethod != realtime.PairingMethod_INITIAL_FONTES {
				return nil, nil, entity.NewWooglesError(realtime.WooglesError_TOURNAMENT_DISCONTINUOUS_INITIAL_FONTES, []string{t.TournamentName, t.DivisionName})
			} else if control.PairingMethod != realtime.PairingMethod_INITIAL_FONTES &&
				roundControls[i-1].PairingMethod == realtime.PairingMethod_INITIAL_FONTES {
				initialFontes = int32(i)
			} else if control.PairingMethod == realtime.PairingMethod_INITIAL_FONTES &&
				i == numberOfRounds-1 {
				initialFontes = int32(numberOfRounds)
			}
		}
	}

	if initialFontes > 0 && initialFontes%2 == 0 {
		return nil, nil, entity.NewWooglesError(realtime.WooglesError_TOURNAMENT_INVALID_INITIAL_FONTES_ROUNDS, []string{t.TournamentName, t.DivisionName, strconv.Itoa(int(initialFontes))})
	}

	// For now, assume we require exactly n rounds and 2 ^ n players for an elimination tournament

	if roundControls[0].PairingMethod == realtime.PairingMethod_ELIMINATION {
		expectedNumberOfPlayers := 1 << numberOfRounds
		if expectedNumberOfPlayers != numberOfPlayers {

			return nil, nil, entity.NewWooglesError(realtime.WooglesError_TOURNAMENT_INVALID_ELIMINATION_PLAYERS,
				[]string{strconv.Itoa(numberOfPlayers), strconv.Itoa(numberOfRounds), strconv.Itoa(expectedNumberOfPlayers)})
		}
	}

	for i := 0; i < numberOfRounds; i++ {
		roundControls[i].InitialFontes = initialFontes
		roundControls[i].Round = int32(i)
	}

	err := validateRoundControls(t, roundControls)
	if err != nil {
		return nil, nil, err
	}

	t.RoundControls = roundControls
	t.Matrix = newPairingMatrix(len(t.RoundControls), len(t.Players.Persons))
	pairingsResp, err := t.prepair()
	return pairingsResp, t.RoundControls, err
}

func (t *ClassicDivision) prepair() (*realtime.DivisionPairingsResponse, error) {
	t.PairingMap = make(map[string]*realtime.Pairing)
	t.Standings = make(map[int32]*realtime.RoundStandings)
	pm := newPairingsMessage()
	if t.IsStartable() {
		numberOfPlayers := len(t.Players.Persons)
		initFontes := t.RoundControls[0].InitialFontes
		if t.RoundControls[0].PairingMethod != realtime.PairingMethod_MANUAL &&
			numberOfPlayers >= int(initFontes)+1 {
			newpm, err := t.PairRound(0, false)
			if err != nil {
				return nil, err
			}
			pm = combinePairingMessages(pm, newpm)
		}

		// We can make all standings independent pairings right now
		for i := 1; i < len(t.RoundControls); i++ {
			pairingMethod := t.RoundControls[i].PairingMethod
			initFontes := t.RoundControls[i].InitialFontes
			// Don't pair Initial Fontes round if there are more initial fontes
			// rounds than players
			if pair.IsStandingsIndependent(pairingMethod) &&
				numberOfPlayers >= int(initFontes)+1 &&
				pairingMethod != realtime.PairingMethod_MANUAL {
				newpm, err := t.PairRound(i, false)
				if err != nil {
					return nil, err
				}
				pm = combinePairingMessages(pm, newpm)
			}
		}
	}
	return pm, nil
}

func (t *ClassicDivision) SetSingleRoundControls(round int, controls *realtime.RoundControl) (*realtime.RoundControl, error) {
	if round >= len(t.Matrix) || round < 0 {
		return nil, entity.NewWooglesError(realtime.WooglesError_TOURNAMENT_ROUND_NUMBER_OUT_OF_RANGE, []string{t.TournamentName, t.DivisionName, strconv.Itoa(round + 1), "SetSingleRoundControls"})
	}

	err := validateRoundControl(t, controls)
	if err != nil {
		return nil, err
	}

	controls.Round = t.RoundControls[round].Round
	controls.InitialFontes = t.RoundControls[round].InitialFontes
	t.RoundControls[round] = controls
	return controls, nil
}

func (t *ClassicDivision) SetPairing(playerOne string, playerTwo string, round int,
	selfPlayResult realtime.TournamentGameResult) (*realtime.DivisionPairingsResponse, error) {

	playerOneIndex, ok := t.PlayerIndexMap[playerOne]
	if !ok {
		return nil, entity.NewWooglesError(realtime.WooglesError_TOURNAMENT_NONEXISTENT_PLAYER, []string{t.TournamentName, t.DivisionName, strconv.Itoa(round + 1), playerOne, "playerOne"})
	}
	playerTwoIndex, ok := t.PlayerIndexMap[playerTwo]
	if !ok {
		return nil, entity.NewWooglesError(realtime.WooglesError_TOURNAMENT_NONEXISTENT_PLAYER, []string{t.TournamentName, t.DivisionName, strconv.Itoa(round + 1), playerTwo, "playerTwo"})
	}

	playerOneOpponent, err := t.opponentOf(playerOne, round)
	if err != nil {
		return nil, err
	}

	playerTwoOpponent, err := t.opponentOf(playerTwo, round)
	if err != nil {
		return nil, err
	}

	playerOneOpponentIndex, ok := t.PlayerIndexMap[playerOneOpponent]
	if playerOneOpponent != "" && !ok {
		return nil, entity.NewWooglesError(realtime.WooglesError_TOURNAMENT_NONEXISTENT_PLAYER, []string{t.TournamentName, t.DivisionName, strconv.Itoa(round + 1), playerOneOpponent, "playerOneOpponent"})
	}
	playerTwoOpponentIndex, ok := t.PlayerIndexMap[playerTwoOpponent]
	if playerTwoOpponent != "" && !ok {
		return nil, entity.NewWooglesError(realtime.WooglesError_TOURNAMENT_NONEXISTENT_PLAYER, []string{t.TournamentName, t.DivisionName, strconv.Itoa(round + 1), playerTwoOpponent, "playerTwoOpponent"})
	}

	pairingDestroyed := false
	if playerOneOpponent != "" {
		err = t.clearPairingKey(playerOneOpponentIndex, round)
		if err != nil {
			return nil, err
		}
		pairingDestroyed = true
	}

	if playerTwoOpponent != "" {
		err = t.clearPairingKey(playerTwoOpponentIndex, round)
		if err != nil {
			return nil, err
		}
		pairingDestroyed = true
	}

	newPairing := newClassicPairing(t, playerOneIndex, playerTwoIndex, round)
	pairingKey := t.makePairingKey()
	t.PairingMap[pairingKey] = newPairing

	err = t.setPairingKey(playerOne, round, pairingKey)
	if err != nil {
		return nil, err
	}

	err = t.setPairingKey(playerTwo, round, pairingKey)
	if err != nil {
		return nil, err
	}

	pairingResponse := []*realtime.Pairing{newPairing}
	standingsResponse := make(map[int32]*realtime.RoundStandings)
	pairingsMessage := &realtime.DivisionPairingsResponse{DivisionPairings: pairingResponse, DivisionStandings: standingsResponse}

	// If a pairing was destroyed, the standings may have changed
	if pairingDestroyed {
		standings, _, err := t.GetStandings(round)
		if err != nil {
			return nil, err
		}
		pairingsMessage.DivisionStandings[int32(round)] = standings
	}

	// This pairing is a bye or forfeit, the result
	// can be submitted immediately
	if playerOne == playerTwo ||
		t.Players.Persons[playerOneIndex].Suspended ||
		t.Players.Persons[playerTwoIndex].Suspended {

		// Cases are:
		// p1 bye
		// p1 suspension loss
		// p1 forfeit loss, p2 forfeit win
		// p1 forfeit win, p2 forfeit loss
		// p1 forfeit loss, p2 forfeit loss

		var p1score int
		var p2score int
		var p1tgr realtime.TournamentGameResult
		var p2tgr realtime.TournamentGameResult

		if playerOne == playerTwo {
			if t.Players.Persons[playerOneIndex].Suspended {
				p1score = int(t.DivisionControls.SuspendedSpread)
				p2score = 0
				if selfPlayResult == realtime.TournamentGameResult_NO_RESULT {
					p1tgr = t.DivisionControls.SuspendedResult
					p2tgr = t.DivisionControls.SuspendedResult
				} else {
					// user overrode
					p1tgr = selfPlayResult
					p2tgr = selfPlayResult
				}
			} else {
				p1score = entity.ByeScore
				p2score = 0
				if selfPlayResult == realtime.TournamentGameResult_NO_RESULT {
					p1tgr = realtime.TournamentGameResult_BYE
					p2tgr = realtime.TournamentGameResult_BYE
				} else {
					// user overrode
					p1tgr = selfPlayResult
					p2tgr = selfPlayResult
				}
			}
		} else {
			p1score = 0
			p2score = 0
			p1tgr = realtime.TournamentGameResult_FORFEIT_WIN
			p2tgr = realtime.TournamentGameResult_FORFEIT_WIN
			if t.Players.Persons[playerOneIndex].Suspended {
				p1score = int(t.DivisionControls.SuspendedSpread)
				p1tgr = t.DivisionControls.SuspendedResult
			}
			if t.Players.Persons[playerTwoIndex].Suspended {
				p2score = int(t.DivisionControls.SuspendedSpread)
				p2tgr = t.DivisionControls.SuspendedResult
			}
		}

		// Use round < t.CurrentRound to satisfy
		// amendment checking. These results always need
		// to be submitted.
		newPairingsMessage, err := t.SubmitResult(round,
			playerOne,
			playerTwo,
			p1score,
			p2score,
			p1tgr,
			p2tgr,
			realtime.GameEndReason_NONE,
			round < int(t.CurrentRound),
			0,
			"")
		if err != nil {
			return nil, err
		}
		pairingsMessage = newPairingsMessage
	}
	return pairingsMessage, nil
}

func (t *ClassicDivision) SubmitResult(round int,
	p1 string,
	p2 string,
	p1Score int,
	p2Score int,
	p1Result realtime.TournamentGameResult,
	p2Result realtime.TournamentGameResult,
	reason realtime.GameEndReason,
	amend bool,
	gameIndex int,
	gid string) (*realtime.DivisionPairingsResponse, error) {

	log.Debug().Str("p1", p1).Str("p2", p2).Int("p1Score", p1Score).Int("p2Score", p2Score).
		Interface("p1Result", p1Result).Interface("p2Result", p2Result).Interface("gameendReason", reason).
		Bool("amend", amend).Int("gameIndex", gameIndex).Str("gid", gid).
		Int("round", round).Int("currentRound", t.GetCurrentRound()).
		Msg("submit-result")
	// Fetch the player round records

	pk1, err := t.getPairingKey(p1, round)
	if err != nil {
		return nil, err
	}
	pk2, err := t.getPairingKey(p2, round)
	if err != nil {
		return nil, err
	}

	// Ensure that this is the current round
	if round < int(t.CurrentRound) && !amend {
		return nil, entity.NewWooglesError(realtime.WooglesError_TOURNAMENT_NONAMENDMENT_PAST_RESULT, []string{t.TournamentName, t.DivisionName, strconv.Itoa(round + 1)})
	}

<<<<<<< HEAD
	if round > int(t.CurrentRound) && (!isByeOrForfeit(p1Result) || !isByeOrForfeit(p2Result)) {
		return nil, entity.NewWooglesError(realtime.WooglesError_TOURNAMENT_FUTURE_NONBYE_RESULT, []string{t.TournamentName, t.DivisionName, strconv.Itoa(round + 1)})
=======
	if round > int(t.CurrentRound) && (!validFutureResult(p1Result) || !validFutureResult(p2Result)) {
		return nil, fmt.Errorf("submitted result for a future round (%d) that is not a valid future result", round)
>>>>>>> 916c1c2e
	}

	// Ensure that the pairing exists
	if pk1 == "" {
		return nil, entity.NewWooglesError(realtime.WooglesError_TOURNAMENT_NIL_PLAYER_PAIRING, []string{t.TournamentName, t.DivisionName, strconv.Itoa(round + 1), p1, "", "SubmitResultPlayerOne"})
	}

	if pk2 == "" {
		return nil, entity.NewWooglesError(realtime.WooglesError_TOURNAMENT_NIL_PLAYER_PAIRING, []string{t.TournamentName, t.DivisionName, strconv.Itoa(round + 1), p2, "", "SubmitResultPlayerTwo"})
	}

	// Ensure the submitted results were for players that were paired
	if pk1 != pk2 {
		log.Debug().Interface("pr1", pk1).Interface("pri2", pk2).Msg("not-play")
		return nil, entity.NewWooglesError(realtime.WooglesError_TOURNAMENT_NONOPPONENTS, []string{t.TournamentName, t.DivisionName, strconv.Itoa(round + 1), p1, p2})
	}

	if (p1Result == realtime.TournamentGameResult_VOID && p2Result != realtime.TournamentGameResult_VOID) ||
		(p2Result == realtime.TournamentGameResult_VOID && p1Result != realtime.TournamentGameResult_VOID) {
		return nil, entity.NewWooglesError(realtime.WooglesError_TOURNAMENT_MIXED_VOID_AND_NONVOID_RESULTS, []string{t.TournamentName, t.DivisionName, p1Result.String(), p2Result.String()})
	}

	pairing, ok := t.PairingMap[pk1]
	if !ok {
		return nil, entity.NewWooglesError(realtime.WooglesError_TOURNAMENT_NONEXISTENT_PAIRING, []string{t.TournamentName, t.DivisionName, strconv.Itoa(round + 1), "", pk1, "SubmitResultPairingMap"})
	}
	pairingMethod := t.RoundControls[round].PairingMethod

	if pairing.Games == nil {
		return nil, entity.NewWooglesError(realtime.WooglesError_TOURNAMENT_UNINITIALIZED_GAMES, []string{t.TournamentName, t.DivisionName, strconv.Itoa(round + 1), p1, p2})
	}

	// For Elimination tournaments only.
	// Could be a tiebreaking result or could be an out of range
	// game index
	if pairingMethod == realtime.PairingMethod_ELIMINATION && gameIndex >= int(t.RoundControls[round].GamesPerRound) {
		if gameIndex != len(pairing.Games) {
			return nil, entity.NewWooglesError(realtime.WooglesError_TOURNAMENT_TIEBREAK_INVALID_GAME_INDEX, []string{t.TournamentName, t.DivisionName, strconv.Itoa(round + 1), p1, p2, strconv.Itoa(gameIndex)})
		} else {
			pairing.Games = append(pairing.Games,
				&realtime.TournamentGame{Scores: []int32{0, 0},
					Results: []realtime.TournamentGameResult{realtime.TournamentGameResult_NO_RESULT,
						realtime.TournamentGameResult_NO_RESULT}})
		}
	}

	if gameIndex >= len(pairing.Games) {
		return nil, entity.NewWooglesError(realtime.WooglesError_TOURNAMENT_GAME_INDEX_OUT_OF_RANGE, []string{t.TournamentName, t.DivisionName, strconv.Itoa(round + 1), strconv.Itoa(gameIndex), strconv.Itoa(len(pairing.Games))})
	}

	// If this is not an amendment, but attempts to amend a result, reject
	// this submission.
	if !amend && ((pairing.Outcomes[0] != realtime.TournamentGameResult_NO_RESULT &&
		pairing.Outcomes[1] != realtime.TournamentGameResult_NO_RESULT) ||

		(pairing.Games[gameIndex].Results[0] != realtime.TournamentGameResult_NO_RESULT &&
			pairing.Games[gameIndex].Results[1] != realtime.TournamentGameResult_NO_RESULT)) {
		return nil, entity.NewWooglesError(realtime.WooglesError_TOURNAMENT_RESULT_ALREADY_SUBMITTED, []string{t.TournamentName, t.DivisionName, strconv.Itoa(round + 1), p1, p2})
	}

	// If this claims to be an amendment and is not submitting forfeit
	// losses for players show up late, reject this submission.
	if amend && p1Result != t.DivisionControls.SuspendedResult &&
		p2Result != t.DivisionControls.SuspendedResult &&
		pairing.Games[gameIndex].Results[0] == realtime.TournamentGameResult_NO_RESULT &&
		pairing.Games[gameIndex].Results[1] == realtime.TournamentGameResult_NO_RESULT {
		return nil, entity.NewWooglesError(realtime.WooglesError_TOURNAMENT_NONEXISTENT_RESULT_AMENDMENT, []string{t.TournamentName, t.DivisionName, strconv.Itoa(round + 1), p1, p2})
	}

	p1Index := 0
	if pairing.Players[1] == t.PlayerIndexMap[p1] {
		p1Index = 1
	}

	if amend && gid == "" {
		// Don't change the ID of the game if it already exists.
		gid = pairing.Games[gameIndex].Id
	}

	// Adjust the spread if the loser lost on time
	if reason == realtime.GameEndReason_TIME {
		loserIndex, err := findLoser(t, p1, p2, p1Result, p2Result)
		if err != nil {
			return nil, err
		}
		winnerIndex := 1 - loserIndex
		scores := []int{p1Score, p2Score}
		loserScore := scores[loserIndex]
		winnerScore := scores[winnerIndex]
		if loserScore < winnerScore {
			scores[loserIndex] -= 50
		} else {
			scores[loserIndex] = scores[winnerIndex] - 50
		}
		p1Score = scores[0]
		p2Score = scores[1]
	}

	if pairingMethod == realtime.PairingMethod_ELIMINATION {
		pairing.Games[gameIndex].Scores[p1Index] = int32(p1Score)
		pairing.Games[gameIndex].Scores[1-p1Index] = int32(p2Score)
		pairing.Games[gameIndex].Results[p1Index] = p1Result
		pairing.Games[gameIndex].Results[1-p1Index] = p2Result
		pairing.Games[gameIndex].GameEndReason = reason
		pairing.Games[gameIndex].Id = gid

		// Get elimination outcomes will take care of the indexing
		// for us because the newOutcomes are aligned with the data
		// in pairing.Games
		newOutcomes := getEliminationOutcomes(pairing.Games, t.RoundControls[round].GamesPerRound)

		pairing.Outcomes[0] = newOutcomes[0]
		pairing.Outcomes[1] = newOutcomes[1]
	} else {
		// Classic tournaments only ever have
		// one game per round
		pairing.Games[0].Scores[p1Index] = int32(p1Score)
		pairing.Games[0].Scores[1-p1Index] = int32(p2Score)
		pairing.Games[0].Results[p1Index] = p1Result
		pairing.Games[0].Results[1-p1Index] = p2Result
		pairing.Games[0].GameEndReason = reason
		pairing.Games[0].Id = gid
		pairing.Outcomes[p1Index] = p1Result
		pairing.Outcomes[1-p1Index] = p2Result
	}

	roundComplete, err := t.IsRoundComplete(round)
	if err != nil {
		return nil, err
	}
	finished, err := t.IsFinished()
	if err != nil {
		return nil, err
	}

	pmessage := newPairingsMessage()
	pmessage.DivisionPairings = []*realtime.Pairing{pairing}
	pmessage.DivisionStandings = map[int32]*realtime.RoundStandings{}

	for i := round; i <= int(t.CurrentRound)+1 && i < len(t.Matrix); i++ {
		standings, _, err := t.GetStandings(i)
		if err != nil {
			return nil, err
		}
		pmessage.DivisionStandings[int32(i)] = standings
	}

	// Only pair if this round is complete and the tournament
	// is not over. Don't pair for standings independent pairings since those pairings
	// were made when the tournament was created.
	if roundComplete && !finished && !amend {
		if !pair.IsStandingsIndependent(t.RoundControls[round+1].PairingMethod) {
			newpmessage, err := t.PairRound(round+1, false)
			if err != nil {
				return nil, err
			}
			pmessage = combinePairingMessages(pmessage, newpmessage)
		}
		if t.DivisionControls.AutoStart {
			err = t.StartRound(true)
			if err != nil {
				return nil, err
			}
		}
	}

	return pmessage, nil
}

func isRoundRobin(pm realtime.PairingMethod) bool {
	return pm == realtime.PairingMethod_ROUND_ROBIN ||
		pm == realtime.PairingMethod_TEAM_ROUND_ROBIN
}

func (t *ClassicDivision) canCatch(records []*realtime.PlayerStanding, round int, i int, j int) (bool, error) {
	numberOfPlayers := len(records)
	if i >= numberOfPlayers || j >= numberOfPlayers {
		return false, entity.NewWooglesError(realtime.WooglesError_TOURNAMENT_GIBSON_CAN_CATCH, []string{t.TournamentName, t.DivisionName, strconv.Itoa(numberOfPlayers - 1), strconv.Itoa(i), strconv.Itoa(j)})
	}
	remainingRounds := (len(t.Matrix) - round)
	canCatch := false
	playerAheadWins := int(records[i].Wins*2 + records[i].Draws)
	playerBehindWins := int(records[j].Wins*2 + records[j].Draws)
	winDifference := playerAheadWins - playerBehindWins
	surmountableWinDifference := winDifference <= remainingRounds*2
	barelyCatchable := winDifference == remainingRounds*2
	if !barelyCatchable || t.DivisionControls.GibsonSpread == 0 {
		canCatch = surmountableWinDifference
	} else {
		playerAheadSpread := records[i].Spread
		playerBehindSpread := records[j].Spread
		canCatch = int(playerAheadSpread-playerBehindSpread) <= int(t.DivisionControls.GibsonSpread)*remainingRounds
	}
	return canCatch, nil
}

func (t *ClassicDivision) PairRound(round int, preserveByes bool) (*realtime.DivisionPairingsResponse, error) {
	if round < 0 || round >= len(t.Matrix) {
		return nil, entity.NewWooglesError(realtime.WooglesError_TOURNAMENT_ROUND_NUMBER_OUT_OF_RANGE, []string{t.TournamentName, t.DivisionName, strconv.Itoa(round + 1), "PairRound"})
	}
	roundPairings := t.Matrix[round]
	pairingMethod := t.RoundControls[round].PairingMethod
	// This automatic pairing could be the result of an
	// amendment. Undo all the pairings so byes can be
	// properly assigned (bye assignment checks for nil pairing).
	// If preserveByes is true, then a director has called the
	// PairRound API and byes should be preserved.
	numberOfByes := 0
	playersWithByes := make(map[string]bool)
	for i := 0; i < len(roundPairings); i++ {
		player := t.Players.Persons[i].Id
		if preserveByes {
			isBye, err := t.pairingIsBye(t.Players.Persons[i].Id, round)
			if err != nil {
				return nil, err
			}
			if isBye {
				numberOfByes++
				playersWithByes[player] = true
			}
		}
	}

	for i := 0; i < len(roundPairings); i++ {
		player := t.Players.Persons[i].Id
		if !preserveByes || !playersWithByes[player] {
			err := t.clearPairingKey(t.PlayerIndexMap[player], round)
			if err != nil {
				return nil, err
			}
		}
	}

	standingsRound := round
	if standingsRound == 0 {
		standingsRound = 1
	}

	standings, gibsonRank, err := t.GetStandings(standingsRound - 1)
	if err != nil {
		return nil, err
	}

	repeats, err := getRepeats(t, round-1)
	if err != nil {
		return nil, err
	}

	poolMembers := []*entity.PoolMember{}
	pmessage := newPairingsMessage()

	// Round Robin must have the same ordering for each round
	playerOrder := []*realtime.PlayerStanding{}
	if isRoundRobin(pairingMethod) {
		for i := 0; i < len(t.Players.Persons); i++ {
			playerOrder = append(playerOrder, &realtime.PlayerStanding{PlayerId: t.Players.Persons[i].Id})
		}
	} else {

		// If there are an odd number of players, give a bye based on the standings.
		totalNumberOfPlayers := len(standings.Standings)
		maxByePlacement := utilities.Min(totalNumberOfPlayers-1, int(t.DivisionControls.MaximumByePlacement))
		if (totalNumberOfPlayers-len(playersWithByes))%2 != 0 {
			var invByePlayerIndex int
			minNumberOfByes := len(t.Matrix) + 1
			for i := totalNumberOfPlayers - 1; i >= maxByePlacement; i-- {
				playerId := standings.Standings[i].PlayerId
				if !playersWithByes[playerId] {
					numberOfByes := repeats[pair.GetRepeatKey(playerId, playerId)]
					if numberOfByes < minNumberOfByes {
						invByePlayerIndex = i
						minNumberOfByes = numberOfByes
					}
				}
			}

			if minNumberOfByes == len(t.Matrix)+1 {
				return nil, entity.NewWooglesError(realtime.WooglesError_TOURNAMENT_CANNOT_ASSIGN_BYE, []string{t.TournamentName, t.DivisionName, strconv.Itoa(round + 1)})
			}

			byePlayer := standings.Standings[invByePlayerIndex].PlayerId

			newpmessage, err := t.SetPairing(byePlayer, byePlayer, round, realtime.TournamentGameResult_BYE)
			if err != nil {
				return nil, err
			}
			pmessage = combinePairingMessages(pmessage, newpmessage)
			playersWithByes[byePlayer] = true
		}

		for i := 0; i < totalNumberOfPlayers; i++ {
			if !playersWithByes[standings.Standings[i].PlayerId] {
				playerOrder = append(playerOrder, standings.Standings[i])
			}
		}

		if len(playerOrder)%2 != 0 {
			return nil, entity.NewWooglesError(realtime.WooglesError_TOURNAMENT_INTERNAL_BYE_ASSIGNMENT, []string{t.TournamentName, t.DivisionName, strconv.Itoa(round + 1)})
		}
	}

	for i := 0; i < len(playerOrder); i++ {
		poolMembers = append(poolMembers, &entity.PoolMember{Id: playerOrder[i].PlayerId,
			Wins:   int(playerOrder[i].Wins),
			Draws:  int(playerOrder[i].Draws),
			Spread: int(playerOrder[i].Spread)})
	}

	gibsonPairedPlayers := make(map[string]bool)
	// Determine Gibsonizations
	if gibsonRank >= 0 {
		minimumPlacement := int(t.DivisionControls.MinimumPlacement)
		if minimumPlacement >= len(playerOrder) {
			minimumPlacement = len(playerOrder) - 1
		}
		isOdd := len(playerOrder) % 2
		for i := 0; i <= gibsonRank; i++ {
			playerOne := -1
			playerTwo := -1
			// For an odd number of players
			// give the player in first the bye
			if i == 0 && isOdd == 1 {
				playerOne = i
				playerTwo = i
			} else if i%2 == 1-isOdd {
				playerOne = i - 1
				playerTwo = i
			} else if i == gibsonRank {
				// Pair with someone who cannot cash
				// If everyone can still cash, pair them with the player in last
				for j := i + 1; j < len(playerOrder); j++ {
					cc, err := t.canCatch(playerOrder, round, minimumPlacement, j)
					if err != nil {
						return nil, err
					}
					// If player j cannot cash, then pair them with
					// the gibsonized player. If all players can cash,
					// pair the gibsonized player with the person in last.
					if !cc || j == len(playerOrder)-1 {
						playerOne = i
						playerTwo = j
						break
					}
				}
			}
			if playerOne >= 0 && playerTwo >= 0 {
				gibsonPairedPlayers[playerOrder[playerOne].PlayerId] = true
				gibsonPairedPlayers[playerOrder[playerTwo].PlayerId] = true
				newpmessage, err := t.SetPairing(playerOrder[playerOne].PlayerId, playerOrder[playerTwo].PlayerId, round, realtime.TournamentGameResult_NO_RESULT)
				if err != nil {
					return nil, err
				}
				pmessage = combinePairingMessages(pmessage, newpmessage)
			}
		}

		if len(gibsonPairedPlayers) > 0 {
			remainingPlayers := []*entity.PoolMember{}
			for _, pm := range poolMembers {
				if !gibsonPairedPlayers[pm.Id] {
					remainingPlayers = append(remainingPlayers, pm)
				}
			}
			poolMembers = remainingPlayers
		}
	}

	upm := &entity.UnpairedPoolMembers{RoundControls: t.RoundControls[round],
		PoolMembers: poolMembers,
		Repeats:     repeats}

	pairings, err := pair.Pair(upm)

	if err != nil {
		return nil, err
	}

	l := len(pairings)

	if l != len(poolMembers) {
		return nil, entity.NewWooglesError(realtime.WooglesError_TOURNAMENT_INCORRECT_PAIRINGS_LENGTH, []string{t.TournamentName, t.DivisionName, strconv.Itoa(round + 1), strconv.Itoa(l), strconv.Itoa(len(poolMembers))})
	}

	// Only the round robin pairing methods should assign byes
	if !isRoundRobin(pairingMethod) {
		for i := 0; i < len(pairings); i++ {
			if pairings[i] < 0 {
				return nil, entity.NewWooglesError(realtime.WooglesError_TOURNAMENT_PAIRINGS_ASSIGNED_BYE, []string{t.TournamentName, t.DivisionName, strconv.Itoa(round + 1), poolMembers[i].Id, strconv.Itoa(pairings[i])})
			}
		}
	}

	for i := 0; i < l; i++ {
		// Player order might be a different order than the players in roundPairings
		playerIndex := t.PlayerIndexMap[poolMembers[i].Id]
		if pairingMethod != realtime.PairingMethod_ROUND_ROBIN &&
			t.Players.Persons[playerIndex].Suspended {
			return nil, entity.NewWooglesError(realtime.WooglesError_TOURNAMENT_SUSPENDED_PLAYER_UNREMOVED, []string{t.TournamentName, t.DivisionName, strconv.Itoa(round + 1), t.Players.Persons[playerIndex].Id})
		}
		if roundPairings[playerIndex] == "" {

			var opponentIndex int32
			if pairings[i] < 0 && isRoundRobin(pairingMethod) {
				opponentIndex = playerIndex
			} else if pairings[i] >= l {
				return nil, entity.NewWooglesError(realtime.WooglesError_TOURNAMENT_PAIRING_INDEX_OUT_OF_RANGE, []string{t.TournamentName, t.DivisionName, strconv.Itoa(round + 1), strconv.Itoa(pairings[i])})
			} else if pairings[i] < 0 {
				return nil, entity.NewWooglesError(realtime.WooglesError_TOURNAMENT_PAIRINGS_ASSIGNED_BYE, []string{t.TournamentName, t.DivisionName, strconv.Itoa(round + 1), poolMembers[i].Id, strconv.Itoa(pairings[i])})
			} else {
				opponentIndex = t.PlayerIndexMap[poolMembers[pairings[i]].Id]
			}

			playerId := t.Players.Persons[playerIndex].Id
			opponentId := t.Players.Persons[opponentIndex].Id
			var nextPairingResponse []*realtime.Pairing
			nextStandingsResponse := make(map[int32]*realtime.RoundStandings)
			if pairingMethod == realtime.PairingMethod_ELIMINATION && round > 0 && i >= l>>round {
				pairingKey := t.makePairingKey()
				pairing := newEliminatedPairing(playerId, opponentId, round)
				t.PairingMap[pairingKey] = pairing
				roundPairings[playerIndex] = pairingKey
				nextPairingResponse = []*realtime.Pairing{pairing}
			} else {
				newPairingMessage, err := t.SetPairing(playerId, opponentId, round, realtime.TournamentGameResult_NO_RESULT)
				if err != nil {
					return nil, err
				}
				nextPairingResponse = newPairingMessage.DivisionPairings
				nextStandingsResponse = newPairingMessage.DivisionStandings
			}
			pmessage = combinePairingMessages(pmessage, &realtime.DivisionPairingsResponse{DivisionPairings: nextPairingResponse, DivisionStandings: nextStandingsResponse})
		}
	}

	for i := 0; i < len(t.Players.Persons); i++ {
		player := t.Players.Persons[i]
		if pairingMethod != realtime.PairingMethod_ROUND_ROBIN && player.Suspended && roundPairings[i] != "" {
			return nil, entity.NewWooglesError(realtime.WooglesError_TOURNAMENT_SUSPENDED_PLAYER_PAIRED, []string{t.TournamentName, t.DivisionName, strconv.Itoa(round + 1), player.Id})
		}
		if !player.Suspended && roundPairings[i] == "" {
			return nil, entity.NewWooglesError(realtime.WooglesError_TOURNAMENT_PLAYER_NOT_PAIRED, []string{t.TournamentName, t.DivisionName, strconv.Itoa(round + 1), player.Id})
		}
		if pairingMethod != realtime.PairingMethod_ROUND_ROBIN && player.Suspended {
			newpmessage, err := t.SetPairing(player.Id, player.Id, round, realtime.TournamentGameResult_NO_RESULT)
			if err != nil {
				return nil, err
			}
			pmessage = combinePairingMessages(pmessage, newpmessage)
		}
	}

	err = validatePairings(t, round)
	if err != nil {
		return nil, err
	}

	return pmessage, nil
}

func (t *ClassicDivision) DeletePairings(round int) error {
	if round < 0 || round >= len(t.Matrix) {
		return entity.NewWooglesError(realtime.WooglesError_TOURNAMENT_ROUND_NUMBER_OUT_OF_RANGE, []string{t.TournamentName, t.DivisionName, strconv.Itoa(round + 1), "DeletePairings"})
	}
	for i := 0; i < len(t.Matrix[round]); i++ {
		err := t.clearPairingKey(t.PlayerIndexMap[t.Players.Persons[i].Id], round)
		if err != nil {
			return err
		}
	}
	return nil
}

func (t *ClassicDivision) RecalculateStandings() (*realtime.DivisionPairingsResponse, error) {
	pairingsMessage := newPairingsMessage()

	for i := 0; i < len(t.Matrix); i++ {
		roundStandings, _, err := t.GetStandings(i)
		if err != nil {
			return nil, err
		}
		pairingsMessage.DivisionStandings = combineStandingsResponses(
			pairingsMessage.DivisionStandings,
			map[int32]*realtime.RoundStandings{int32(i): roundStandings})
	}
	return pairingsMessage, nil
}

func (t *ClassicDivision) AddPlayers(players *realtime.TournamentPersons) (*realtime.DivisionPairingsResponse, error) {

	numNewPlayers := 0
	newPlayers := make(map[string]bool)
	for _, player := range players.Persons {
		idx, ok := t.PlayerIndexMap[player.Id]
		// If the player exists and is not suspended or the tournament hasn't started
		// throw an error
		if ok && (!t.Players.Persons[idx].Suspended || t.CurrentRound < 0) {
			return nil, entity.NewWooglesError(realtime.WooglesError_TOURNAMENT_PLAYER_ALREADY_EXISTS, []string{t.TournamentName, t.DivisionName, player.Id})
		}
		if !ok {
			numNewPlayers++
			newPlayers[player.Id] = true
		}
	}

	pmessage := newPairingsMessage()

	if t.CurrentRound < 0 {
		t.Players.Persons = append(t.Players.Persons, players.Persons...)
		sort.Sort(PlayerSorter(t.Players.Persons))
		t.PlayerIndexMap = newPlayerIndexMap(t.Players.Persons)
		t.Matrix = newPairingMatrix(len(t.RoundControls), len(t.Players.Persons))
		newpmessage, err := t.prepair()
		if err != nil {
			return nil, err
		}
		pmessage = combinePairingMessages(pmessage, newpmessage)
	} else {
		if int(t.CurrentRound) == len(t.Matrix)-1 {
			return nil, entity.NewWooglesError(realtime.WooglesError_TOURNAMENT_ADD_PLAYERS_LAST_ROUND, []string{t.TournamentName, t.DivisionName, strconv.Itoa(int(t.CurrentRound + 1))})
		}
		for _, player := range players.Persons {
			_, playerExists := t.PlayerIndexMap[player.Id]
			if !playerExists {
				t.Players.Persons = append(t.Players.Persons, player)
				t.PlayerIndexMap[player.Id] = int32(len(t.Players.Persons) - 1)
			}

			// When first adding players, first temporarily mark
			// them as suspended so that for all past rounds
			// they receive the proper suspended result for joining late
			t.Players.Persons[t.PlayerIndexMap[player.Id]].Suspended = true
		}

		for i := 0; i < len(t.Matrix); i++ {
			for k := 0; k < numNewPlayers; k++ {
				t.Matrix[i] = append(t.Matrix[i], "")
			}
		}

		for i := 0; i < len(t.Matrix); i++ {
			if i <= int(t.CurrentRound) {
				for _, player := range players.Persons {
					// Only add past suspended results for brand new players
					// Existing players that were removed already have
					// suspended result submitted
					if newPlayers[player.Id] {
						// Set the pairing
						// This also automatically submits a forfeit result
						newpmessage, err := t.SetPairing(player.Id, player.Id, i, realtime.TournamentGameResult_NO_RESULT)

						if err != nil {
							return nil, err
						}
						pmessage = combinePairingMessages(pmessage, newpmessage)
					}

					if i == int(t.CurrentRound) {
						// At this point all past rounds have been paired.
						// Now mark all new players as not suspended so that
						// for future pairings they don't get suspended results
						t.Players.Persons[t.PlayerIndexMap[player.Id]].Suspended = false
					}
				}
			} else {
				pm := t.RoundControls[i].PairingMethod
				if (i == int(t.CurrentRound)+1 || pair.IsStandingsIndependent(pm)) && pm != realtime.PairingMethod_MANUAL {
					newpmessage, err := t.PairRound(i, false)
					if err != nil {
						return nil, err
					}
					pmessage = combinePairingMessages(pmessage, newpmessage)
				}
			}
		}

		pairingsResponse, err := t.RecalculateStandings()
		if err != nil {
			return nil, err
		}
		pmessage = combinePairingMessages(pmessage, pairingsResponse)
	}
	return pmessage, nil
}

func (t *ClassicDivision) RemovePlayers(persons *realtime.TournamentPersons) (*realtime.DivisionPairingsResponse, error) {
	for _, player := range persons.Persons {
		playerIndex, ok := t.PlayerIndexMap[player.Id]
		if !ok {
			return nil, entity.NewWooglesError(realtime.WooglesError_TOURNAMENT_NONEXISTENT_PLAYER, []string{t.TournamentName, t.DivisionName, "0", player.Id, "removePlayers"})
		}
		if playerIndex < 0 || int(playerIndex) >= len(t.Players.Persons) {
			return nil, entity.NewWooglesError(realtime.WooglesError_TOURNAMENT_PLAYER_INDEX_OUT_OF_RANGE, []string{t.TournamentName, t.DivisionName, "0", player.Id, strconv.Itoa(int(playerIndex)), "removePlayers"})
		}
		if t.Players.Persons[playerIndex].Suspended {
			return nil, entity.NewWooglesError(realtime.WooglesError_TOURNAMENT_PLAYER_ALREADY_REMOVED, []string{t.TournamentName, t.DivisionName, player.Id})
		}
	}

	pairingsMessage := newPairingsMessage()

	if t.CurrentRound < 0 {
		var err error
		t.Players, err = removeTournamentPersons(t.TournamentName, t.DivisionName, t.Players, persons, false)
		if err != nil {
			return nil, err
		}
		sort.Sort(PlayerSorter(t.Players.Persons))
		t.PlayerIndexMap = newPlayerIndexMap(t.Players.Persons)
		t.Matrix = newPairingMatrix(len(t.RoundControls), len(t.Players.Persons))
		newPairingsMessage, err := t.prepair()
		if err != nil {
			return nil, err
		}
		pairingsMessage = combinePairingMessages(pairingsMessage, newPairingsMessage)
	} else {
		playersRemoved := 0
		for i := 0; i < len(t.Players.Persons); i++ {
			if t.Players.Persons[i].Suspended {
				playersRemoved++
			}
		}

		if playersRemoved+len(persons.Persons) >= len(t.Players.Persons) {
			return nil, entity.NewWooglesError(realtime.WooglesError_TOURNAMENT_REMOVAL_CREATES_EMPTY_DIVISION, []string{t.TournamentName, t.DivisionName})
		}

		for _, player := range t.Players.Persons {
			for _, removedPlayer := range persons.Persons {
				if player.Id == removedPlayer.Id {
					player.Suspended = true
				}
			}
		}

		for i := int(t.CurrentRound + 1); i < len(t.Matrix); i++ {
			pm := t.RoundControls[i].PairingMethod
			if (i == int(t.CurrentRound)+1 || pair.IsStandingsIndependent(pm)) && pm != realtime.PairingMethod_MANUAL {
				newPairingsMessage, err := t.PairRound(i, false)
				if err != nil {
					return nil, err
				}
				pairingsMessage.DivisionPairings = combinePairingsResponses(pairingsMessage.DivisionPairings, newPairingsMessage.DivisionPairings)
			}
		}

		pairingsResponse, err := t.RecalculateStandings()
		if err != nil {
			return nil, err
		}
		pairingsMessage = combinePairingMessages(pairingsMessage, pairingsResponse)

	}

	return pairingsMessage, nil
}

func (t *ClassicDivision) GetCurrentRound() int {
	return int(t.CurrentRound)
}

func (t *ClassicDivision) GetPlayers() *realtime.TournamentPersons {
	return t.Players
}

func (t *ClassicDivision) ResetToBeginning() error {
	t.CurrentRound = -1

	for _, p := range t.Players.Persons {
		p.Suspended = false
	}

	_, err := t.prepair()
	if err != nil {
		return err
	}
	return nil
}

func getRecords(t *ClassicDivision, round int) ([]*realtime.PlayerStanding, error) {
	if round < 0 || round >= len(t.Matrix) {
		return nil, entity.NewWooglesError(realtime.WooglesError_TOURNAMENT_ROUND_NUMBER_OUT_OF_RANGE, []string{t.TournamentName, t.DivisionName, strconv.Itoa(round + 1), "GetStandings"})
	}

	var wins int32 = 0
	var losses int32 = 0
	var draws int32 = 0
	var spread int32 = 0
	playerId := ""
	records := []*realtime.PlayerStanding{}
	for i := 0; i < len(t.Players.Persons); i++ {
		wins = 0
		losses = 0
		draws = 0
		spread = 0
		playerId = t.Players.Persons[i].Id
		if t.Players.Persons[i].Suspended {
			continue
		}
		for j := 0; j <= round; j++ {
			pairingKey := t.Matrix[j][i]
			pairing, ok := t.PairingMap[pairingKey]
			if ok && pairing != nil && pairing.Players != nil {
				playerIndex := 0
				if t.Players.Persons[pairing.Players[1]].Id == playerId {
					playerIndex = 1
				}
				if pairing.Outcomes[playerIndex] != realtime.TournamentGameResult_NO_RESULT &&
					pairing.Outcomes[playerIndex] != realtime.TournamentGameResult_VOID {
					result := convertResult(pairing.Outcomes[playerIndex])
					if result == 2 {
						wins++
					} else if result == 0 {
						losses++
					} else {
						draws++
					}
					for k := 0; k < len(pairing.Games); k++ {
						incSpread := pairing.Games[k].Scores[playerIndex] -
							pairing.Games[k].Scores[1-playerIndex]
						// If this is a double forfeit, we can't use the spreads to give
						// a subtraction for both players, so we do it here manually
						if pairing.Outcomes[0] == realtime.TournamentGameResult_FORFEIT_LOSS &&
							pairing.Outcomes[1] == realtime.TournamentGameResult_FORFEIT_LOSS {
							incSpread = t.DivisionControls.SuspendedSpread
						}
						if t.DivisionControls.SpreadCap > 0 {
							if incSpread > t.DivisionControls.SpreadCap {
								incSpread = t.DivisionControls.SpreadCap
							} else if incSpread < -t.DivisionControls.SpreadCap {
								incSpread = -t.DivisionControls.SpreadCap
							}
						}
						spread += incSpread
					}
				}
			}
		}
		records = append(records, &realtime.PlayerStanding{PlayerId: playerId,
			Wins:       wins,
			Losses:     losses,
			Draws:      draws,
			Spread:     spread,
			Gibsonized: false})
	}

	pairingMethod := t.RoundControls[round].PairingMethod

	// The difference for Elimination is that the original order
	// of the player list must be preserved. This is how we keep
	// track of the "bracket", which is simply modeled by an
	// array in this implementation. To keep this order, the
	// index in the tournament matrix is used as a tie breaker
	// for wins. In this way, The groupings are preserved across
	// rounds.
	if pairingMethod == realtime.PairingMethod_ELIMINATION {
		sort.Slice(records,
			func(i, j int) bool {
				if records[i].Wins == records[j].Wins {
					return i < j
				} else {
					return records[i].Wins > records[j].Wins
				}
			})
	} else {
		sort.Slice(records,
			func(i, j int) bool {
				totalGames1 := records[i].Wins + records[i].Draws + records[i].Losses
				totalGames2 := records[j].Wins + records[j].Draws + records[j].Losses

				if totalGames1 == 0 && totalGames2 == 0 {
					return t.PlayerIndexMap[records[j].PlayerId] > t.PlayerIndexMap[records[i].PlayerId]
				}

				n1d2 := (records[i].Wins*2 + records[i].Draws) * totalGames2
				n2d1 := (records[j].Wins*2 + records[j].Draws) * totalGames1

				if totalGames1 == 0 {
					return !isPositiveRecord(records[j])
				}

				if totalGames2 == 0 {
					return isPositiveRecord(records[i])
				}

				if n1d2 != n2d1 {
					return n1d2 > n2d1
				}
				// Tiebreak with losses (more losses is bad)
				if records[i].Losses != records[j].Losses {
					return records[i].Losses < records[j].Losses
				}

				if records[i].Spread != records[j].Spread {
					return records[i].Spread > records[j].Spread
				}

				// Otherwise they're all equal.
				// Tiebreak by rank to ensure determinism
				return t.PlayerIndexMap[records[j].PlayerId] > t.PlayerIndexMap[records[i].PlayerId]

			})
	}
	return records, nil
}

func (t *ClassicDivision) GetStandings(round int) (*realtime.RoundStandings, int, error) {
	if round < 0 || round >= len(t.Matrix) {
		return nil, -1, entity.NewWooglesError(realtime.WooglesError_TOURNAMENT_ROUND_NUMBER_OUT_OF_RANGE, []string{t.TournamentName, t.DivisionName, strconv.Itoa(round + 1), "GetStandings"})
	}

	records, err := getRecords(t, round)
	if err != nil {
		return nil, -1, err
	}

	gibsonRank := -1

	if t.DivisionControls.Gibsonize && len(t.Matrix) != 1 {

		lastCompleteRound := round + 1
		isComplete := false

		// Only based gibsonizations on the last complete round
		for !isComplete && lastCompleteRound > 0 {
			lastCompleteRound--
			isCompleteTmp, err := t.IsRoundComplete(lastCompleteRound)
			if err != nil {
				return nil, -1, err
			}
			isComplete = isCompleteTmp
		}

		if isComplete {
			gibsonRound := round
			gibsonRecords := records
			if gibsonRound > lastCompleteRound {
				gibsonRound = lastCompleteRound
			}

			// If this is the last round, base the gibsonizations
			// on the penultimate round
			if gibsonRound == len(t.Matrix)-1 {
				gibsonRound--
				if gibsonRound < 0 {
					return nil, -1, entity.NewWooglesError(realtime.WooglesError_TOURNAMENT_NEGATIVE_GIBSON_ROUND, []string{t.TournamentName, t.DivisionName, strconv.Itoa(gibsonRound)})
				}
				gibsonRecords, err = getRecords(t, gibsonRound)
				if err != nil {
					return nil, -1, err
				}
			}

			numberOfPlayers := len(records)
			for i := 0; i < numberOfPlayers-1; i++ {
				cc, err := t.canCatch(gibsonRecords, gibsonRound+1, i, i+1)
				if err != nil {
					return nil, -1, err
				}
				if !cc {
					records[i].Gibsonized = true
					gibsonRank = i
				} else {
					break
				}
			}
		}
	}

	t.Standings[int32(round)] = &realtime.RoundStandings{Standings: records}

	return t.Standings[int32(round)], gibsonRank, nil
}

func (t *ClassicDivision) IsRoundReady(round int) (bool, error) {
	if round >= len(t.Matrix) || round < 0 {
		return false, entity.NewWooglesError(realtime.WooglesError_TOURNAMENT_ROUND_NUMBER_OUT_OF_RANGE, []string{t.TournamentName, t.DivisionName, strconv.Itoa(round + 1), "IsRoundReady"})
	}
	// Check that everyone is paired
	for i, pairingKey := range t.Matrix[round] {
		if pairingKey == "" {
			return false, nil
		}
		_, ok := t.PairingMap[pairingKey]
		if !ok {
			return false, entity.NewWooglesError(realtime.WooglesError_TOURNAMENT_NONEXISTENT_PAIRING, []string{t.TournamentName, t.DivisionName, strconv.Itoa(round + 1), t.Players.Persons[i].Id, pairingKey, "IsRoundReady"})
		}
	}
	// Check that all previous rounds are complete
	for i := 0; i <= round-1; i++ {
		complete, err := t.IsRoundComplete(i)
		if err != nil || !complete {
			return false, err
		}
	}
	return true, nil
}

func (t *ClassicDivision) IsRoundStartable() error {
	if t.CurrentRound >= 0 {
		roundComplete, err := t.IsRoundComplete(int(t.CurrentRound))
		if err != nil {
			return err
		}
		if !roundComplete {
			return entity.NewWooglesError(realtime.WooglesError_TOURNAMENT_ROUND_NOT_COMPLETE, []string{t.TournamentName, t.DivisionName, strconv.Itoa(int(t.CurrentRound + 1))})
		}
		isFinished, err := t.IsFinished()
		if err != nil {
			return err
		}
		if isFinished {
			return entity.NewWooglesError(realtime.WooglesError_TOURNAMENT_FINISHED, []string{t.TournamentName, t.DivisionName})
		}
	} else if !t.IsStartable() {
		return entity.NewWooglesError(realtime.WooglesError_TOURNAMENT_NOT_STARTABLE, []string{t.TournamentName, t.DivisionName})
	}

	ready, err := t.IsRoundReady(int(t.CurrentRound + 1))
	if err != nil {
		return err
	}
	if !ready {
		return entity.NewWooglesError(realtime.WooglesError_TOURNAMENT_ROUND_NOT_READY, []string{t.TournamentName, t.DivisionName, strconv.Itoa(int(t.CurrentRound + 2))})
	}
	return nil
}

func (t *ClassicDivision) StartRound(checkForStartable bool) error {

	if checkForStartable {
		err := t.IsRoundStartable()
		if err != nil {
			return err
		}
	}

	t.CurrentRound = t.CurrentRound + 1

	return nil
}

// SetReadyForGame sets the playerID with the given connID to be ready for the game
// with the given 0-based round (and gameIndex, optionally). If `unready` is
// passed in, we make the player unready.
// It returns a list of playerId:username:connIDs involved in the game, a boolean saying if they're ready,
// and an optional error.
func (t *ClassicDivision) SetReadyForGame(playerID, connID string, round, gameIndex int, unready bool) ([]string, bool, error) {
	if round >= len(t.Matrix) || round < 0 {
		return nil, false, entity.NewWooglesError(realtime.WooglesError_TOURNAMENT_ROUND_NUMBER_OUT_OF_RANGE, []string{t.TournamentName, t.DivisionName, strconv.Itoa(round + 1), "SetReadyForGame"})
	}
	toSet := connID
	if unready {
		toSet = ""
	}
	if int(t.CurrentRound) != round {
		return nil, false, entity.NewWooglesError(realtime.WooglesError_TOURNAMENT_SET_GAME_ROUND_NUMBER, []string{t.TournamentName, t.DivisionName, strconv.Itoa(round + 1)})
	}
	// gameIndex is ignored for ClassicDivision?
	pairingKey, err := t.getPairingKey(playerID, round)
	if err != nil {
		return nil, false, err
	}
	if pairingKey == "" {
		return nil, false, entity.NewWooglesError(realtime.WooglesError_TOURNAMENT_NONEXISTENT_PAIRING, []string{t.TournamentName, t.DivisionName, strconv.Itoa(round + 1), playerID, pairingKey, "SetReadyForGame"})
	}

	pairing, ok := t.PairingMap[pairingKey]
	if !ok {
		return nil, false, entity.NewWooglesError(realtime.WooglesError_TOURNAMENT_NONEXISTENT_PAIRING, []string{t.TournamentName, t.DivisionName, strconv.Itoa(round + 1), playerID, pairingKey, "SetReadyForGame"})
	}

	// search for player
	foundIdx := -1
	for idx, pn := range pairing.Players {
		if int(pn) >= len(t.Players.Persons) || pn < 0 {
			return nil, false, entity.NewWooglesError(realtime.WooglesError_TOURNAMENT_PLAYER_INDEX_OUT_OF_RANGE, []string{t.TournamentName, t.DivisionName, strconv.Itoa(round + 1), playerID, strconv.Itoa(int(pn)), "SetReadyForGame"})
		}
		pairingPlayerID := t.Players.Persons[pn].Id
		if playerID == pairingPlayerID {
			if !unready && pairing.ReadyStates[idx] != "" {
				// The user already said they were ready. Return an error.
				return nil, false, entity.NewWooglesError(realtime.WooglesError_TOURNAMENT_ALREADY_READY, []string{t.TournamentName, t.DivisionName, strconv.Itoa(round + 1), playerID})
			}
			if foundIdx != -1 {
				// This should never happen, but if it does, we'll just return an error.
				return nil, false, entity.NewWooglesError(realtime.WooglesError_TOURNAMENT_SET_READY_MULTIPLE_IDS, []string{t.TournamentName, t.DivisionName, strconv.Itoa(round + 1), playerID})
			}
			foundIdx = idx
		}
	}
	if foundIdx == -1 {
		return nil, false, entity.NewWooglesError(realtime.WooglesError_TOURNAMENT_SET_READY_PLAYER_NOT_FOUND, []string{t.TournamentName, t.DivisionName, strconv.Itoa(round + 1), playerID})
	}
	pairing.ReadyStates[foundIdx] = toSet

	playerOneId := t.Players.Persons[pairing.Players[0]].Id
	playerTwoId := t.Players.Persons[pairing.Players[1]].Id
	// Check to see if both players are ready.
	involvedPlayers := []string{
		playerOneId + ":" + pairing.ReadyStates[0],
		playerTwoId + ":" + pairing.ReadyStates[1],
	}
	bothReady := pairing.ReadyStates[0] != "" && pairing.ReadyStates[1] != ""
	return involvedPlayers, bothReady, nil

}

func (t *ClassicDivision) ClearReadyStates(playerID string, round, gameIndex int) ([]*realtime.Pairing, error) {
	if round >= len(t.Matrix) || round < 0 {
		return nil, entity.NewWooglesError(realtime.WooglesError_TOURNAMENT_ROUND_NUMBER_OUT_OF_RANGE, []string{t.TournamentName, t.DivisionName, strconv.Itoa(round + 1), "ClearReadyStates"})
	}
	// ignore gameIndex for classicdivision
	p, err := t.getPairing(playerID, round)
	if err != nil {
		return nil, err
	}
	p.ReadyStates = []string{"", ""}
	return []*realtime.Pairing{p}, nil
}

func (t *ClassicDivision) IsRoundComplete(round int) (bool, error) {
	if round >= len(t.Matrix) || round < 0 {
		return false, entity.NewWooglesError(realtime.WooglesError_TOURNAMENT_ROUND_NUMBER_OUT_OF_RANGE, []string{t.TournamentName, t.DivisionName, strconv.Itoa(round + 1), "IsRoundComplete"})
	}
	for _, pairingKey := range t.Matrix[round] {
		pairing, ok := t.PairingMap[pairingKey]
		if !ok {
			return false, nil
		}
		if pairing.Outcomes[0] == realtime.TournamentGameResult_NO_RESULT ||
			pairing.Outcomes[1] == realtime.TournamentGameResult_NO_RESULT {
			return false, nil
		}
	}
	return true, nil
}

func (t *ClassicDivision) IsFinished() (bool, error) {
	if len(t.Matrix) < 1 {
		return false, nil
	}
	complete, err := t.IsRoundComplete(len(t.Matrix) - 1)
	if err != nil {
		return false, err
	}
	return complete, nil
}

func (t *ClassicDivision) IsStarted() bool {
	return t.CurrentRound >= 0
}

func (t *ClassicDivision) IsStartable() bool {
	return len(t.Players.Persons) >= 2 && len(t.Matrix) >= 1
}

func (t *ClassicDivision) GetXHRResponse() (*realtime.TournamentDivisionDataResponse, error) {
	return &realtime.TournamentDivisionDataResponse{
		Players:       t.Players,
		Controls:      t.DivisionControls,
		RoundControls: t.RoundControls,
		PairingMap:    t.PairingMap,
		Standings:     t.Standings,
		CurrentRound:  t.CurrentRound}, nil
}

func newPairingMatrix(numberOfRounds int, numberOfPlayers int) [][]string {
	pairings := [][]string{}
	for i := 0; i < numberOfRounds; i++ {
		roundPairings := []string{}
		for j := 0; j < numberOfPlayers; j++ {
			roundPairings = append(roundPairings, "")
		}
		pairings = append(pairings, roundPairings)
	}
	return pairings
}

func newClassicPairing(t *ClassicDivision,
	playerOne int32,
	playerTwo int32,
	round int) *realtime.Pairing {

	games := []*realtime.TournamentGame{}
	for i := 0; i < int(t.RoundControls[round].GamesPerRound); i++ {
		games = append(games, &realtime.TournamentGame{Scores: []int32{0, 0},
			Results: []realtime.TournamentGameResult{realtime.TournamentGameResult_NO_RESULT,
				realtime.TournamentGameResult_NO_RESULT},
			Id: ""})
	}

	playerGoingFirst := playerOne
	playerGoingSecond := playerTwo
	switchFirst := false
	firstMethod := t.RoundControls[round].FirstMethod

	if firstMethod != realtime.FirstMethod_MANUAL_FIRST {
		playerOneFS := getPlayerFirstsAndSeconds(t, playerGoingFirst, round-1)
		playerTwoFS := getPlayerFirstsAndSeconds(t, playerGoingSecond, round-1)
		if firstMethod == realtime.FirstMethod_RANDOM_FIRST {
			switchFirst = rand.Intn(2) == 0
		} else { // AutomaticFirst
			if playerOneFS[0] != playerTwoFS[0] {
				switchFirst = playerOneFS[0] > playerTwoFS[0]
			} else if playerOneFS[1] != playerTwoFS[1] {
				switchFirst = playerOneFS[1] < playerTwoFS[1]
			} else {
				// Might want to use head-to-head in the future to break this up
				switchFirst = rand.Intn(2) == 0
			}
		}
	}

	if switchFirst {
		playerGoingFirst, playerGoingSecond = playerGoingSecond, playerGoingFirst
	}

	return &realtime.Pairing{Players: []int32{playerGoingFirst, playerGoingSecond},
		Games: games,
		Outcomes: []realtime.TournamentGameResult{realtime.TournamentGameResult_NO_RESULT,
			realtime.TournamentGameResult_NO_RESULT},
		ReadyStates: []string{"", ""},
		Round:       int32(round)}
}

func getPlayerFirstsAndSeconds(t *ClassicDivision, playerIndex int32, round int) []int {

	fs := []int{0, 0}

	// Maybe add error throwing later
	if round >= len(t.Matrix) || round < 0 {
		return fs
	}

	if int(playerIndex) >= len(t.Players.Persons) || playerIndex < 0 {
		return fs
	}

	for i := 0; i <= round; i++ {
		pairingKey := t.Matrix[i][int(playerIndex)]
		if pairingKey != "" {
			pairing, ok := t.PairingMap[pairingKey]
			if ok {
				playerPairingIndex := 0
				if pairing.Players[1] == playerIndex {
					playerPairingIndex = 1
				} else if pairing.Players[0] != playerIndex {
					return fs
				}
				outcome := pairing.Outcomes[playerPairingIndex]
				if outcome == realtime.TournamentGameResult_NO_RESULT ||
					outcome == realtime.TournamentGameResult_WIN ||
					outcome == realtime.TournamentGameResult_LOSS ||
					outcome == realtime.TournamentGameResult_DRAW {
					fs[playerPairingIndex]++
				}
			}
		}
	}
	return fs
}

func newEliminatedPairing(playerOne string, playerTwo string, round int) *realtime.Pairing {
	return &realtime.Pairing{Outcomes: []realtime.TournamentGameResult{realtime.TournamentGameResult_ELIMINATED,
		realtime.TournamentGameResult_ELIMINATED}, Round: int32(round)}
}

func newPlayerIndexMap(players []*realtime.TournamentPerson) map[string]int32 {
	m := make(map[string]int32)
	for i, player := range players {
		m[player.Id] = int32(i)
	}
	return m
}

func getRepeats(t *ClassicDivision, round int) (map[string]int, error) {
	if round >= len(t.Matrix) {
		return nil, entity.NewWooglesError(realtime.WooglesError_TOURNAMENT_ROUND_NUMBER_OUT_OF_RANGE, []string{t.TournamentName, t.DivisionName, strconv.Itoa(round + 1), "getRepeats"})
	}
	repeats := make(map[string]int)
	byeKeys := make(map[string]bool)
	for i := 0; i <= round; i++ {
		roundPairings := t.Matrix[i]
		for _, pairingKey := range roundPairings {
			pairing, ok := t.PairingMap[pairingKey]
			if ok && pairing.Players != nil {
				playerOne := t.Players.Persons[pairing.Players[0]]
				playerTwo := t.Players.Persons[pairing.Players[1]]
				key := pair.GetRepeatKey(playerOne.Id, playerTwo.Id)
				if playerOne == playerTwo {
					byeKeys[key] = true
				}
				repeats[key]++
			}
		}
	}

	// If the repeat is not a bye, it has been counted
	// twice, so divide all non-bye repeats by 2.
	for key := range repeats {
		if !byeKeys[key] {
			repeats[key] = repeats[key] / 2
		}
	}
	return repeats, nil
}

func getEliminationOutcomes(games []*realtime.TournamentGame, gamesPerRound int32) []realtime.TournamentGameResult {
	// Determines if a player is eliminated for a given round in an
	// elimination tournament. The convertResult function gives 2 for a win,
	// 1 for a draw, and 0 otherwise. If a player's score is greater than
	// the games per round, they have won, unless there is a tie.
	var p1Wins int32 = 0
	var p2Wins int32 = 0
	var p1Spread int32 = 0
	var p2Spread int32 = 0
	for _, game := range games {
		p1Wins += convertResult(game.Results[0])
		p2Wins += convertResult(game.Results[1])
		p1Spread += game.Scores[0] - game.Scores[1]
		p2Spread += game.Scores[1] - game.Scores[0]
	}

	p1Outcome := realtime.TournamentGameResult_NO_RESULT
	p2Outcome := realtime.TournamentGameResult_NO_RESULT

	// In case of a tie by spread, more games need to be
	// submitted to break the tie. In the future we
	// might want to allow for Elimination tournaments
	// to disregard spread as a tiebreak entirely, but
	// this is an extreme edge case.
	if len(games) > int(gamesPerRound) { // Tiebreaking results are present
		if p1Wins > p2Wins ||
			(p1Wins == p2Wins && p1Spread > p2Spread) {
			p1Outcome = realtime.TournamentGameResult_WIN
			p2Outcome = realtime.TournamentGameResult_ELIMINATED
		} else if p2Wins > p1Wins ||
			(p2Wins == p1Wins && p2Spread > p1Spread) {
			p1Outcome = realtime.TournamentGameResult_ELIMINATED
			p2Outcome = realtime.TournamentGameResult_WIN
		}
	} else {
		if p1Wins > gamesPerRound ||
			(p1Wins == gamesPerRound && p2Wins == gamesPerRound && p1Spread > p2Spread) {
			p1Outcome = realtime.TournamentGameResult_WIN
			p2Outcome = realtime.TournamentGameResult_ELIMINATED
		} else if p2Wins > gamesPerRound ||
			(p1Wins == gamesPerRound && p2Wins == gamesPerRound && p1Spread < p2Spread) {
			p1Outcome = realtime.TournamentGameResult_ELIMINATED
			p2Outcome = realtime.TournamentGameResult_WIN
		}
	}
	return []realtime.TournamentGameResult{p1Outcome, p2Outcome}
}

func convertResult(result realtime.TournamentGameResult) int32 {
	var convertedResult int32 = 0
	if result == realtime.TournamentGameResult_WIN || result == realtime.TournamentGameResult_BYE || result == realtime.TournamentGameResult_FORFEIT_WIN {
		convertedResult = 2
	} else if result == realtime.TournamentGameResult_DRAW {
		convertedResult = 1
	}
	return convertedResult
}

func (t *ClassicDivision) getPairing(player string, round int) (*realtime.Pairing, error) {
	pk, err := t.getPairingKey(player, round)
	if err != nil {
		return nil, err
	}
	pairing, ok := t.PairingMap[pk]
	if !ok {
		return nil, entity.NewWooglesError(realtime.WooglesError_TOURNAMENT_NONEXISTENT_PAIRING, []string{t.TournamentName, t.DivisionName, strconv.Itoa(round + 1), player, pk, "getPairing"})
	}
	return pairing, nil
}

func (t *ClassicDivision) getPairingKey(player string, round int) (string, error) {
	if round >= len(t.Matrix) || round < 0 {
		return "", entity.NewWooglesError(realtime.WooglesError_TOURNAMENT_ROUND_NUMBER_OUT_OF_RANGE, []string{t.TournamentName, t.DivisionName, strconv.Itoa(round + 1), "getPairingKey"})
	}

	playerIndex, ok := t.PlayerIndexMap[player]
	if !ok {
		return "", entity.NewWooglesError(realtime.WooglesError_TOURNAMENT_NONEXISTENT_PAIRING, []string{t.TournamentName, t.DivisionName, strconv.Itoa(round + 1), player, "", "getPairingKey"})
	}

	if playerIndex < 0 || int(playerIndex) >= len(t.Matrix[round]) {
		return "", entity.NewWooglesError(realtime.WooglesError_TOURNAMENT_PLAYER_INDEX_OUT_OF_RANGE, []string{t.TournamentName, t.DivisionName, strconv.Itoa(round + 1), player, strconv.Itoa(int(playerIndex)), "getPairingKey"})
	}
	return t.Matrix[round][playerIndex], nil
}

func (t *ClassicDivision) setPairingKey(player string, round int, pairingKey string) error {
	if round >= len(t.Matrix) || round < 0 {
		return entity.NewWooglesError(realtime.WooglesError_TOURNAMENT_ROUND_NUMBER_OUT_OF_RANGE, []string{t.TournamentName, t.DivisionName, strconv.Itoa(round + 1), player, "setPairingKey"})
	}

	playerIndex, ok := t.PlayerIndexMap[player]
	if !ok {
		return entity.NewWooglesError(realtime.WooglesError_TOURNAMENT_NONEXISTENT_PLAYER, []string{t.TournamentName, t.DivisionName, strconv.Itoa(round + 1), player, "setPairingKey"})
	}
	t.Matrix[round][playerIndex] = pairingKey
	return nil
}

func (t *ClassicDivision) makePairingKey() string {
	key := fmt.Sprintf("%d", t.PairingKeyInt)
	t.PairingKeyInt++
	return key
}

func (t *ClassicDivision) clearPairingKey(playerIndex int32, round int) error {
	if round >= len(t.Matrix) || round < 0 {
		return entity.NewWooglesError(realtime.WooglesError_TOURNAMENT_ROUND_NUMBER_OUT_OF_RANGE, []string{t.TournamentName, t.DivisionName, strconv.Itoa(round + 1), "clearPairingKey"})
	}

	if int(playerIndex) >= len(t.Matrix[round]) || playerIndex < 0 {
		return entity.NewWooglesError(realtime.WooglesError_TOURNAMENT_PLAYER_INDEX_OUT_OF_RANGE, []string{t.TournamentName, t.DivisionName, strconv.Itoa(round + 1), "", strconv.Itoa(int(playerIndex)), "clearPairingKey"})
	}

	pairingKey := t.Matrix[round][playerIndex]
	delete(t.PairingMap, pairingKey)
	t.Matrix[round][playerIndex] = ""
	return nil
}

func isPositiveRecord(r *realtime.PlayerStanding) bool {
	if r.Wins*2+r.Draws == r.Losses*2 {
		return r.Spread > 0
	}
	return r.Wins*2+r.Draws > r.Losses*2
}

func (t *ClassicDivision) pairingIsBye(player string, round int) (bool, error) {
	pairingKey, err := t.getPairingKey(player, round)
	if err != nil {
		return false, err
	}
	if pairingKey == "" {
		return false, nil
	}
	pairing, err := t.getPairing(player, round)
	if err != nil {
		return false, err
	}
	return (pairing != nil &&
		pairing.Players != nil &&
		len(pairing.Players) == 2 &&
		pairing.Players[0] == pairing.Players[1]), nil
}

func (t *ClassicDivision) opponentOf(player string, round int) (string, error) {
	pairingKey, err := t.getPairingKey(player, round)

	if err != nil {
		return "", err
	}

	pairing, ok := t.PairingMap[pairingKey]
	if !ok {
		return "", nil
	}

	if int(pairing.Players[0]) >= len(t.Players.Persons) || pairing.Players[0] < 0 {
		return "", entity.NewWooglesError(realtime.WooglesError_TOURNAMENT_PLAYER_INDEX_OUT_OF_RANGE, []string{t.TournamentName, t.DivisionName, strconv.Itoa(round + 1), player, strconv.Itoa(int(pairing.Players[0])), "opponentOfPlayerOne"})
	}

	if int(pairing.Players[1]) >= len(t.Players.Persons) || pairing.Players[1] < 0 {
		return "", entity.NewWooglesError(realtime.WooglesError_TOURNAMENT_PLAYER_INDEX_OUT_OF_RANGE, []string{t.TournamentName, t.DivisionName, strconv.Itoa(round + 1), player, strconv.Itoa(int(pairing.Players[1])), "opponentOfPlayerTwo"})
	}

	playerOne := t.Players.Persons[pairing.Players[0]].Id
	playerTwo := t.Players.Persons[pairing.Players[1]].Id

	if player != playerOne && player != playerTwo {
		return "", entity.NewWooglesError(realtime.WooglesError_TOURNAMENT_NONEXISTENT_PLAYER, []string{t.TournamentName, t.DivisionName, strconv.Itoa(round + 1), player, "opponentOf", playerOne, playerTwo})
	} else if player != playerOne {
		return playerOne, nil
	} else {
		return playerTwo, nil
	}
}

func newPairingsMessage() *realtime.DivisionPairingsResponse {
	return &realtime.DivisionPairingsResponse{DivisionPairings: []*realtime.Pairing{},
		DivisionStandings: make(map[int32]*realtime.RoundStandings)}
}

func combinePairingMessages(pm1 *realtime.DivisionPairingsResponse, pm2 *realtime.DivisionPairingsResponse) *realtime.DivisionPairingsResponse {
	newPairings := combinePairingsResponses(pm1.DivisionPairings, pm2.DivisionPairings)
	newStandings := combineStandingsResponses(pm1.DivisionStandings, pm2.DivisionStandings)
	return &realtime.DivisionPairingsResponse{DivisionPairings: newPairings, DivisionStandings: newStandings}
}

func combinePairingsResponses(pr1 []*realtime.Pairing, pr2 []*realtime.Pairing) []*realtime.Pairing {
	// If a player has a pairing in pr1 for round x
	// and a pairing in pr2 for round x, use the pairing
	// in pr2
	newPairingsMap := make(map[string]bool)
	for _, pairing := range pr2 {
		if pairing.Players != nil && len(pairing.Players) == 2 {
			key1 := fmt.Sprintf("%d:%d", pairing.Round, pairing.Players[0])
			key2 := fmt.Sprintf("%d:%d", pairing.Round, pairing.Players[1])
			newPairingsMap[key1] = true
			newPairingsMap[key2] = true
		}
	}

	newResponse := []*realtime.Pairing{}

	for _, pairing := range pr1 {
		if pairing.Players != nil && len(pairing.Players) == 2 {
			key1 := fmt.Sprintf("%d:%d", pairing.Round, pairing.Players[0])
			key2 := fmt.Sprintf("%d:%d", pairing.Round, pairing.Players[1])
			if !newPairingsMap[key1] && !newPairingsMap[key2] {
				newResponse = append(newResponse, pairing)
			}
		}
	}

	newResponse = append(newResponse, pr2...)

	return newResponse
}

func combineStandingsResponses(s1 map[int32]*realtime.RoundStandings, s2 map[int32]*realtime.RoundStandings) map[int32]*realtime.RoundStandings {
	// For now, this is quite simple
	// This function is here in case this structure
	// gets more complicated
	for key, value := range s2 {
		s1[key] = value
	}
	return s1
}

func validFutureResult(r realtime.TournamentGameResult) bool {
	return r == realtime.TournamentGameResult_FORFEIT_WIN ||
		r == realtime.TournamentGameResult_FORFEIT_LOSS ||
		r == realtime.TournamentGameResult_BYE ||
		r == realtime.TournamentGameResult_VOID
}

func findLoser(t *ClassicDivision, p1 string, p2 string, tgr1 realtime.TournamentGameResult, tgr2 realtime.TournamentGameResult) (int, error) {
	tgr1IsLoss := tgr1 == realtime.TournamentGameResult_ELIMINATED ||
		tgr1 == realtime.TournamentGameResult_FORFEIT_LOSS ||
		tgr1 == realtime.TournamentGameResult_LOSS
	tgr2IsLoss := tgr2 == realtime.TournamentGameResult_ELIMINATED ||
		tgr2 == realtime.TournamentGameResult_FORFEIT_LOSS ||
		tgr2 == realtime.TournamentGameResult_LOSS
	if tgr1IsLoss && tgr2IsLoss {
		return -1, entity.NewWooglesError(realtime.WooglesError_TOURNAMENT_NO_WINNER, []string{t.TournamentName, t.DivisionName, strconv.Itoa(int(t.CurrentRound + 1)), p1, p2, tgr1.String(), tgr2.String()})
	}
	if !tgr1IsLoss && !tgr2IsLoss {
		return -1, entity.NewWooglesError(realtime.WooglesError_TOURNAMENT_NO_LOSER, []string{t.TournamentName, t.DivisionName, strconv.Itoa(int(t.CurrentRound + 1)), p1, p2, tgr1.String(), tgr2.String()})
	}
	if tgr1IsLoss {
		return 0, nil
	} else {
		return 1, nil
	}
}

func validatePairings(t *ClassicDivision, round int) error {
	// For each pairing, check that
	//   - Player's opponent is nonnull
	//   - Player's opponent's opponent is the player

	if round < 0 || round >= len(t.Matrix) {
		return entity.NewWooglesError(realtime.WooglesError_TOURNAMENT_ROUND_NUMBER_OUT_OF_RANGE, []string{t.TournamentName, t.DivisionName, strconv.Itoa(round + 1), "validatePairings"})
	}

	for i, pairingKey := range t.Matrix[round] {
		if pairingKey == "" {
			return entity.NewWooglesError(realtime.WooglesError_TOURNAMENT_NIL_PLAYER_PAIRING, []string{t.TournamentName, t.DivisionName, strconv.Itoa(round + 1), t.Players.Persons[i].Id, "validatePairings", strconv.Itoa(i)})
		}
		pairing, ok := t.PairingMap[pairingKey]
		if !ok {
			return entity.NewWooglesError(realtime.WooglesError_TOURNAMENT_NONEXISTENT_PAIRING, []string{t.TournamentName, t.DivisionName, strconv.Itoa(round + 1), t.Players.Persons[i].Id, pairingKey, "validatePairings", strconv.Itoa(i)})
		}
		if pairing.Players == nil {
			// Some pairings can be nil for Elimination tournaments
			if t.RoundControls[0].PairingMethod != realtime.PairingMethod_ELIMINATION {
				return entity.NewWooglesError(realtime.WooglesError_TOURNAMENT_UNPAIRED_PLAYER, []string{t.TournamentName, t.DivisionName, strconv.Itoa(round + 1), t.Players.Persons[i].Id, strconv.Itoa(i), pairingKey})
			} else {
				continue
			}
		}
		// Check that the pairing refs are correct
		opponent, err := t.opponentOf(t.Players.Persons[i].Id, round)
		if err != nil {
			return err
		}
		opponentOpponent, err := t.opponentOf(opponent, round)
		if err != nil {
			return err
		}
		if t.Players.Persons[i].Id != opponentOpponent {
			return entity.NewWooglesError(realtime.WooglesError_TOURNAMENT_INVALID_PAIRING, []string{t.TournamentName, t.DivisionName, strconv.Itoa(round + 1), t.Players.Persons[i].Id, opponent, opponentOpponent, strconv.Itoa(i), pairingKey})
		}
	}
	return nil
}

func validateRoundControls(t *ClassicDivision, rcs []*realtime.RoundControl) error {
	var err error
	for _, rc := range rcs {
		err = validateRoundControl(t, rc)
		if err != nil {
			return err
		}
	}
	return nil
}

func validateRoundControl(t *ClassicDivision, rc *realtime.RoundControl) error {
	if (rc.PairingMethod == realtime.PairingMethod_SWISS ||
		rc.PairingMethod == realtime.PairingMethod_FACTOR) &&
		!rc.AllowOverMaxRepeats && rc.MaxRepeats == 0 {
		return entity.NewWooglesError(realtime.WooglesError_TOURNAMENT_INVALID_SWISS, []string{t.TournamentName, t.DivisionName, strconv.Itoa(int(rc.Round + 1))})
	}
	if rc.GamesPerRound == 0 {
		return entity.NewWooglesError(realtime.WooglesError_TOURNAMENT_ZERO_GAMES_PER_ROUND, []string{t.TournamentName, t.DivisionName, strconv.Itoa(int(rc.Round + 1))})
	}
	return nil
}

/**
func (t *ClassicDivision) SetCheckedIn(playerID string) error {
	for idx, v := range t.Players {
		if v == playerID {
			t.PlayersProperties[idx].CheckedIn = true
			return t.writeResponse(0)
		}
	}
	return fmt.Errorf("player %v not found", playerID)
}

func (t *ClassicDivision) ClearCheckedIn() {
	for idx := range t.Players {
		t.PlayersProperties[idx].CheckedIn = false
	}
	t.writeResponse(0)
*/<|MERGE_RESOLUTION|>--- conflicted
+++ resolved
@@ -2,6 +2,7 @@
 
 import (
 	"context"
+	"errors"
 	"fmt"
 	"math/rand"
 	"sort"
@@ -414,13 +415,8 @@
 		return nil, entity.NewWooglesError(realtime.WooglesError_TOURNAMENT_NONAMENDMENT_PAST_RESULT, []string{t.TournamentName, t.DivisionName, strconv.Itoa(round + 1)})
 	}
 
-<<<<<<< HEAD
-	if round > int(t.CurrentRound) && (!isByeOrForfeit(p1Result) || !isByeOrForfeit(p2Result)) {
+	if round > int(t.CurrentRound) && (!validFutureResult(p1Result) || !validFutureResult(p2Result)) {
 		return nil, entity.NewWooglesError(realtime.WooglesError_TOURNAMENT_FUTURE_NONBYE_RESULT, []string{t.TournamentName, t.DivisionName, strconv.Itoa(round + 1)})
-=======
-	if round > int(t.CurrentRound) && (!validFutureResult(p1Result) || !validFutureResult(p2Result)) {
-		return nil, fmt.Errorf("submitted result for a future round (%d) that is not a valid future result", round)
->>>>>>> 916c1c2e
 	}
 
 	// Ensure that the pairing exists
