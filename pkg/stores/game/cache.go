--- conflicted
+++ resolved
@@ -27,10 +27,7 @@
 	SetGameEventChan(ch chan<- *entity.EventWrapper)
 	Disconnect()
 	SetReady(ctx context.Context, gid string, pidx int) (int, error)
-<<<<<<< HEAD
 	SetGameEndReason(ctx context.Context, g *entity.Game) error
-=======
->>>>>>> e1941ec6
 }
 
 const (
