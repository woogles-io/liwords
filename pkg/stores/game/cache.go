--- conflicted
+++ resolved
@@ -33,16 +33,11 @@
 	// Assume every game takes up roughly 50KB in memory
 	// This is roughly 200 MB and allows for 4000 simultaneous games.
 	// We will want to increase this as we grow (as well as the size of our container)
-<<<<<<< HEAD
-	// XXX: The comments above are outdated until we figure out more scientifically
-	// how much memory a game takes up. This can be done by looking at the heap and estimating.
-=======
 
 	// Note: above is overly optimistic.
 	// It seems each cache slot is taking about 750kB.
 	// That's in addition to about 200MB base.
 	// Reduced cache cap accordingly.
->>>>>>> e15629b7
 	CacheCap = 400
 )
 
