package config

import (
	"context"
	"errors"
	"net/http"

	"github.com/lithammer/shortuuid/v4"
	"github.com/namsral/flag"

	macondoconfig "github.com/domino14/macondo/config"
	wglconfig "github.com/domino14/word-golib/config"
	"github.com/woogles-io/liwords/pkg/stores/common"
)

type ArgonConfig struct {
	Time    int
	Memory  int
	Threads int
	Keylen  int
}

type Config struct {
	macondoConfig *macondoconfig.Config
	ArgonConfig   ArgonConfig

	DBHost           string
	DBPort           string
	DBUser           string
	DBPassword       string
	DBSSLMode        string
	DBName           string
	DBMigrationsPath string
	DBConnUri        string
	DBConnDSN        string

	ListenAddr   string
	SecretKey    string
	NatsURL      string
	MailgunKey   string
	RedisURL     string
	DiscordToken string
	// Puzzles
	PuzzleGenerationSecretKey      string
	ECSClusterName                 string
	PuzzleGenerationTaskDefinition string

	TourneyPDFLambdaFunctionName string
<<<<<<< HEAD
	COPPairLambdaFunctionName    string
=======
	// Integrations
	PatreonClientID     string
	PatreonClientSecret string
	PatreonRedirectURI  string
>>>>>>> ea39d255

	Debug bool
}

type ctxKey string

const ctxKeyword ctxKey = ctxKey("config")

// Load loads the configs from the given arguments
func (c *Config) Load(args []string) error {
	c.macondoConfig = &macondoconfig.Config{}
	err := c.macondoConfig.Load(nil)
	if err != nil {
		return err
	}

	fs := flag.NewFlagSet("liwords", flag.ContinueOnError)

	fs.BoolVar(&c.Debug, "debug", false, "debug logging on")

	fs.StringVar(&c.DBHost, "db-host", "", "the database host")
	fs.StringVar(&c.DBPort, "db-port", "", "the database port")
	fs.StringVar(&c.DBUser, "db-user", "", "the database user")
	fs.StringVar(&c.DBPassword, "db-password", "", "the database password")
	fs.StringVar(&c.DBSSLMode, "db-ssl-mode", "", "the database SSL mode")
	fs.StringVar(&c.DBName, "db-name", "", "the database name")
	fs.StringVar(&c.ListenAddr, "listen-addr", ":8001", "listen on this address")
	fs.StringVar(&c.SecretKey, "secret-key", "", "secret key must be a random unguessable string")
	fs.StringVar(&c.NatsURL, "nats-url", "nats://localhost:4222", "the NATS server URL")
	fs.StringVar(&c.MailgunKey, "mailgun-key", "", "the Mailgun secret key")
	fs.StringVar(&c.RedisURL, "redis-url", "", "the Redis URL")
	fs.StringVar(&c.DiscordToken, "discord-token", "", "the token used for moderator action discord notifications")
	fs.StringVar(&c.DBMigrationsPath, "db-migrations-path", "", "the path where migrations are stored")
	fs.StringVar(&c.PuzzleGenerationSecretKey, "puzzle-generation-secret-key", shortuuid.New(), "a secret key used for generating puzzles")
	fs.StringVar(&c.ECSClusterName, "ecs-cluster-name", "", "the ECS cluster this runs on")
	fs.StringVar(&c.PuzzleGenerationTaskDefinition, "puzzle-generation-task-definition", "", "the task definition for the puzzle generation ECS task")
	fs.StringVar(&c.TourneyPDFLambdaFunctionName, "tourney-pdf-lambda-function-name", "", "the name of the TourneyPDF lambda function")
	fs.StringVar(&c.PatreonClientID, "patreon-client-id", "", "The Patreon Integration Client ID")
	fs.StringVar(&c.PatreonClientSecret, "patreon-client-secret", "", "The Patreon Integration Client secret")
	fs.StringVar(&c.PatreonRedirectURI, "patreon-redirect-uri", "", "The Patreon redirect URI")

	// For password hashing:
	fs.IntVar(&c.ArgonConfig.Keylen, "argon-key-len", 32, "the Argon key length")
	fs.IntVar(&c.ArgonConfig.Time, "argon-time", 1, "the Argon time")
	fs.IntVar(&c.ArgonConfig.Memory, "argon-memory", 64*1024, "the Argon memory (KB)")
	fs.IntVar(&c.ArgonConfig.Threads, "argon-threads", 4, "the Argon threads")
	err = fs.Parse(args)
	// build the DB conn string from the passed-in DB arguments
	c.DBConnUri = common.PostgresConnUri(c.DBHost, c.DBPort, c.DBName, c.DBUser, c.DBPassword, c.DBSSLMode)
	c.DBConnDSN = common.PostgresConnDSN(c.DBHost, c.DBPort, c.DBName, c.DBUser, c.DBPassword, c.DBSSLMode)

	return err
}

// WithContext stores the config in the passed-in context, returning a new context. Context.
func (c *Config) WithContext(ctx context.Context) context.Context {
	return context.WithValue(ctx, ctxKeyword, c)
}

func (c *Config) MacondoConfig() *macondoconfig.Config {
	return c.macondoConfig
}

func (c *Config) WGLConfig() *wglconfig.Config {
	return c.macondoConfig.WGLConfig()
}

// ctx gets the config from the context, or an error if no config is found.
func Ctx(ctx context.Context) (*Config, error) {
	ctxConfig, ok := ctx.Value(ctxKeyword).(*Config)
	if !ok {
		return nil, errors.New("config in context is not ok")
	}
	if ctxConfig == nil {
		return nil, errors.New("config in context is nil")
	}
	return ctxConfig, nil
}

var defaultConfig = &Config{
	macondoConfig: macondoconfig.DefaultConfig(),
}

func DefaultConfig() *Config {
	return defaultConfig
}

func CtxMiddlewareGenerator(config *Config) (mw func(http.Handler) http.Handler) {
	mw = func(h http.Handler) http.Handler {
		return http.HandlerFunc(func(w http.ResponseWriter, r *http.Request) {
			ctx := config.WithContext(r.Context())
			r = r.WithContext(ctx)
			h.ServeHTTP(w, r)
		})
	}
	return
}<|MERGE_RESOLUTION|>--- conflicted
+++ resolved
@@ -46,14 +46,12 @@
 	PuzzleGenerationTaskDefinition string
 
 	TourneyPDFLambdaFunctionName string
-<<<<<<< HEAD
 	COPPairLambdaFunctionName    string
-=======
+
 	// Integrations
 	PatreonClientID     string
 	PatreonClientSecret string
 	PatreonRedirectURI  string
->>>>>>> ea39d255
 
 	Debug bool
 }
