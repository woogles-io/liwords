--- conflicted
+++ resolved
@@ -3,9 +3,7 @@
 import (
 	"context"
 	"errors"
-	"fmt"
 	"net/http"
-	"strings"
 
 	"github.com/domino14/liwords/pkg/stores/common"
 	macondoconfig "github.com/domino14/macondo/config"
@@ -23,14 +21,15 @@
 	MacondoConfig macondoconfig.Config
 	ArgonConfig   ArgonConfig
 
-<<<<<<< HEAD
-	DBHost       string
-	DBPort       string
-	DBUser       string
-	DBPassword   string
-	DBSSLMode    string
-	DBName       string
-	DBConnString string
+	DBHost           string
+	DBPort           string
+	DBUser           string
+	DBPassword       string
+	DBSSLMode        string
+	DBName           string
+	DBMigrationsPath string
+	DBConnUri        string
+	DBConnDSN        string
 
 	ListenAddr   string
 	SecretKey    string
@@ -38,16 +37,6 @@
 	MailgunKey   string
 	RedisURL     string
 	DiscordToken string
-=======
-	DBConnString     string
-	ListenAddr       string
-	SecretKey        string
-	NatsURL          string
-	MailgunKey       string
-	RedisURL         string
-	DiscordToken     string
-	DBMigrationsPath string
->>>>>>> 59dfc850
 }
 
 type CtxKey string
@@ -86,25 +75,9 @@
 	fs.IntVar(&c.ArgonConfig.Threads, "argon-threads", 4, "the Argon threads")
 	err := fs.Parse(args)
 	// build the DB conn string from the passed-in DB arguments
-	c.DBConnString = common.PostgresConnString(c.DBHost, c.DBPort, c.DBName, c.DBUser, c.DBPassword, c.DBSSLMode)
-
+	c.DBConnUri = common.PostgresConnUri(c.DBHost, c.DBPort, c.DBName, c.DBUser, c.DBPassword, c.DBSSLMode)
+	c.DBConnDSN = common.PostgresConnDSN(c.DBHost, c.DBPort, c.DBName, c.DBUser, c.DBPassword, c.DBSSLMode)
 	return err
-}
-
-func PGConnStringToUrl(connStr string) string {
-	tokens := strings.Split(connStr, " ")
-	tm := map[string]string{}
-	for _, token := range tokens {
-		token = strings.TrimSpace(token)
-		if token == "" {
-			continue
-		}
-		kv := strings.Split(token, "=")
-		tm[kv[0]] = kv[1]
-	}
-	return fmt.Sprintf("postgres://%s:%s@%s:%s/%s?sslmode=%s",
-		tm["user"], tm["password"], tm["host"], tm["port"], tm["dbname"],
-		tm["sslmode"])
 }
 
 // Get the Macondo config from the context
